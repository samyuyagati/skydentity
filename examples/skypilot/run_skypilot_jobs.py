--- conflicted
+++ resolved
@@ -21,12 +21,9 @@
 parser.add_argument(
     "--cloud", type=str, default="gcp", help="Cloud to use"
 )
-<<<<<<< HEAD
 parser.add_argument(
     "--ca-bundle", type=str, default=None, help="Path to CA bundle"
 )
-=======
->>>>>>> 53a8ff4b
 args = parser.parse_args()
 
 job = """\
@@ -69,10 +66,6 @@
     api_endpoint = "https://management.azure.com/"
     if args.with_skydentity:
         api_endpoint = "https://127.0.0.1:5000/"
-<<<<<<< HEAD
-        
-=======
->>>>>>> 53a8ff4b
 # GCP with skydentity
 if args.with_skydentity:
     api_endpoint = "http://127.0.0.1:5000/"
@@ -103,38 +96,6 @@
         fds.append(err_fd)
 
         # Paper used subprocess.Run (fully sequential, waits for completion)
-<<<<<<< HEAD
-        cur_subprocess = subprocess.Popen(
-            [
-                "time",
-                "sky",
-                "launch",
-                "--retry-until-up",
-                "-y",
-                "-d",
-                "-n",
-                f"{prefix}-{i}",
-                "job.yaml",
-                "-c",
-<<<<<<< HEAD
-<<<<<<< HEAD
-                f"skydentity-{i}"
-=======
-                "skydentity"
->>>>>>> 692e67e (Azure Default Deny (#25))
-=======
-                "skydentity"
->>>>>>> 53a8ff4b
-            ],
-            stdout=out_fd,
-            stderr=err_fd,
-            env={
-                **os.environ,
-                "CLOUDSDK_API_ENDPOINT_OVERRIDES_COMPUTE": f"{api_endpoint}",
-                "REQUESTS_CA_BUNDLE": "/home/kdharmarajan/skydentity/local_tokens/cert.pem"
-            },
-        )
-=======
         if args.ca_bundle is not None:
             cur_subprocess = subprocess.Popen(
                 [
@@ -171,7 +132,7 @@
                     f"{prefix}-{i}",
                     "job.yaml",
                     "-c",
-                    "skydentity"
+                    f"skydentity-{i}"
                 ],
                 stdout=out_fd,
                 stderr=err_fd,
@@ -180,7 +141,6 @@
                     "CLOUDSDK_API_ENDPOINT_OVERRIDES_COMPUTE": f"{api_endpoint}"
                 },
             )
->>>>>>> 59fb772 ((hacky) Fixed default deny so that manually constructed requests can be permitted in addition to skypilot requests. Fixed experiment script bugs for skypilot scripts and upload policy. Fixed heavy load benchmark to submit requests in concurrent batches)
         subprocesses.append(cur_subprocess)
         i += 1
 
