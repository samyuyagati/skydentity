--- conflicted
+++ resolved
@@ -15,10 +15,6 @@
 # Setup authorizations and start servers
 echo "Setting up authorizations..."
 ./setup_authorization.sh -r $ROOT \
-<<<<<<< HEAD
-                         -m "http://35.233.238.125:5001/" \
-=======
->>>>>>> b54c586b
                          -k $ROOT/skydentity/examples/heavy_load/keys/public.pem \
                          -s $ROOT/skydentity/examples/heavy_load/keys/private.pem -p "sky-identity" \
                          -c $FIREBASE_CREDS -y $ROOT/skydentity/examples/heavy_load/config 
