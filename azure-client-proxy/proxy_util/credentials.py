--- conflicted
+++ resolved
@@ -20,10 +20,7 @@
 _DB_ENDPOINT = os.environ.get("AZURE_DB_ENDPOINT", None)
 _DB_KEY = os.environ.get("AZURE_DB_KEY", None)
 
-<<<<<<< HEAD
 _CONNECTION_STRING = os.environ.get("AZURE_STORAGE_CONNECTION_STRING", None)
-=======
->>>>>>> 51849f4b
 _TENANT_ID = os.environ.get("TENANT_ID", None)
 _APP_SECRET = os.environ.get("APP_SECRET", None)
 _APP_ID = os.environ.get("APP_ID", None)
@@ -90,14 +87,12 @@
     """
     return _DB_KEY
 
-<<<<<<< HEAD
 def get_storage_connection_string() -> str:
     """
     Retrieve the connection string for the Azure Storage Account.
     """
     return _CONNECTION_STRING
-=======
->>>>>>> 51849f4b
+
 def get_tenant_id() -> str:
     """
     Retrieve the tenant id for the Azure AD.
