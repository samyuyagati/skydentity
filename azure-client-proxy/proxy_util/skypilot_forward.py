"""
Forwarding for SkyPilot requests.
"""
import time

import random
import base64
import json
import os
import re
from collections import namedtuple
from urllib.parse import urlparse

import requests
from flask import Flask, Response, request

from skydentity.policies.checker.azure_authorization_policy import AzureAuthorizationPolicy
from skydentity.policies.checker.azure_storage_policy import AzureStoragePolicy
from skydentity.utils.hash_util import hash_public_key

from .credentials import (
    get_managed_identity_auth_token,
<<<<<<< HEAD
    _generate_rsa_key_pair,
)
from .logging import get_logger, print_and_log, build_time_logging_string
from .policy_check import (
    check_request_from_policy, 
    get_authorization_policy_manager, 
    get_storage_policy_manager,
)
=======
    _generate_rsa_key_pair
)
from .logging import get_logger, print_and_log, build_time_logging_string
from .policy_check import check_request_from_policy, get_authorization_policy_manager
>>>>>>> 51849f4b
from .signature import strip_signature_headers, verify_request_signature

# global constants
COMPUTE_API_ENDPOINT = os.environ.get(
    "COMPUTE_API_ENDPOINT", "https://management.azure.com/"
)

SkypilotRoute = namedtuple(
    "SkypilotRoute",
    [
        "methods",  # HTTP methods for the route
        "path",  # Flask rule for the route path
        "fields",  # fields in the routing rule
        "view_func",  # explicit view function to use; optional
    ],
    defaults=[None, None],  # defaults for "fields" and "view_func"
)


# list of all routes required; must be defined after `build_generic_forward`
ROUTES: list[SkypilotRoute] = [
    SkypilotRoute(
        methods=["GET"],
        path="/subscriptions/<subscriptionId>/providers/Microsoft.Compute/virtualMachines",
        fields=["subscriptionId"],
    ),
    SkypilotRoute(
        methods=["GET", "PUT", "PATCH"],
        path="/subscriptions/<subscriptionId>/resourceGroups/<resourceGroupName>/providers/Microsoft.Compute/virtualMachines/<vmName>",
        fields=["subscriptionId", "resourceGroupName", "vmName"],
    ),
    SkypilotRoute(
        methods=["GET"],
        path="/subscriptions/<subscriptionId>/resourceGroups/<resourceGroupName>/providers/Microsoft.Compute/virtualMachines",
        fields=["subscriptionId", "resourceGroupName"],
    ),
    SkypilotRoute(
        methods=["PUT"],
        path="/subscriptions/<subscriptionId>/resourcegroups/<resourceGroupName>",
        fields=["subscriptionId", "resourceGroupName"],
    ),
    SkypilotRoute(
        methods=["GET", "PUT"],
        path="/subscriptions/<subscriptionId>/resourceGroups/<resourceGroupName>/providers/Microsoft.Network/networkInterfaces/<nicName>",
        fields=["subscriptionId", "resourceGroupName", "nicName"],
    ),
    SkypilotRoute(
        methods=["GET", "PUT"],
        path="/subscriptions/<subscriptionId>/resourceGroups/<resourceGroupName>/providers/Microsoft.Network/publicIPAddresses/<ipName>",
        fields=["subscriptionId", "resourceGroupName", "ipName"],
    ),
    SkypilotRoute(
        methods=["GET"],
        path="/subscriptions/<subscriptionId>/providers/Microsoft.Compute/locations/<region>/operations/<operationId>",
        fields=["subscriptionId", "region", "operationId"],
    ),
    SkypilotRoute(
        methods=["GET", "PUT"],
        path="/subscriptions/<subscriptionId>/resourceGroups/<resourceGroupName>/providers/Microsoft.Network/virtualNetworks/<virtualNetworkName>",
        fields=["subscriptionId", "resourceGroupName", "virtualNetworkName"],
    ),
    SkypilotRoute(
        methods=["GET", "PUT"],
        path="/subscriptions/<subscriptionId>/resourceGroups/<resourceGroupName>/providers/Microsoft.Network/virtualNetworks/<virtualNetworkName>/subnets/<subnetName>",
        fields=["subscriptionId", "resourceGroupName", "virtualNetworkName", "subnetName"],
    ),
    SkypilotRoute(
        methods=["GET", "PUT"],
        path="/subscriptions/<subscriptionId>/resourceGroups/<resourceGroupName>/providers/Microsoft.Network/networkSecurityGroups/<nsgName>",
        fields=["subscriptionId", "resourceGroupName", "nsgName"],
    ),
    SkypilotRoute(
        methods=["GET", "PUT"],
        path="/subscriptions/<subscriptionId>/resourcegroups/<resourceGroupName>/providers/Microsoft.Resources/deployments/<deploymentName>",
        fields=["subscriptionId", "resourceGroupName", "deploymentName"],
    ),
    SkypilotRoute(
        methods=["GET"],
        path="/subscriptions/<subscriptionId>/resourceGroups/<resourceGroupName>/providers/Microsoft.Compute/virtualMachines/<vmName>/instanceView",
        fields=["subscriptionId", "resourceGroupName", "vmName"],
    ),
    # skydentity internal route
    SkypilotRoute(
        methods=["POST"],
        path="/skydentity/cloud/<cloud>/create-authorization",
        fields=["cloud"],
        # wrapper to allow for the function to be defined later
        view_func=lambda cloud: create_authorization_route(cloud),
    ),
    SkypilotRoute(
        methods=["POST"],
        path="/skydentity/cloud/<cloud>/create-storage-authorization",
        fields=["cloud"],
        # wrapper to allow for the function to be defined later
        view_func=lambda cloud: create_storage_authorization_route(cloud),
    ),
]


def generic_forward_request(request, log_dict=None):
    """
    [SkyPilot Integration]
    Forward a generic request to Azure APIs.
    """
    try:
        start = time.time()
        logger = get_logger()

        request_name = request.method.upper() + str(random.randint(0, 1000))
        caller = "skypilot_forward:generic_forward_request"

<<<<<<< HEAD
        if log_dict is not None:
            log_str = f"PATH: {request.full_path}\n"
            for key, val in log_dict.items():
                log_str += f"\t{key}: {val}\n"
            print_and_log(logger, log_str.strip())
=======
        # if log_dict is not None:
        #     log_str = f"PATH: {request.full_path}\n"
        #     for key, val in log_dict.items():
        #         log_str += f"\t{key}: {val}\n"
        #     print_and_log(logger, log_str.strip())
>>>>>>> 51849f4b

        print_and_log(logger, build_time_logging_string(request_name, caller, "setup_logs", start, time.time()))

        start_verify_request_signature = time.time()
        if not verify_request_signature(request):
            print_and_log(logger, "Request is unauthorized (signature verification failed)")
            print_and_log(logger, build_time_logging_string(request_name, caller, "total (signature verif. failed)", start, time.time()))
            return Response("Unauthorized", 401)
        print_and_log(logger, build_time_logging_string(request_name, caller, "verify_request_signature", start_verify_request_signature, time.time()))

        # Check the request
        start_check_request_from_policy = time.time()
        public_key_bytes = base64.b64decode(request.headers["X-PublicKey"], validate=True)
        authorized, managed_identity_id = check_request_from_policy(public_key_bytes, request, request_id=request_name, caller_name=caller)
<<<<<<< HEAD
=======

>>>>>>> 51849f4b
        print_and_log(logger, build_time_logging_string(request_name, caller, "check_request_from_policy", start_check_request_from_policy, time.time()))
        if not authorized:
            print_and_log(logger, "Request is unauthorized (policy check failed)")
            print_and_log(logger, build_time_logging_string(request_name, caller, "total (policy check failed)", start, time.time()))
            return Response("Unauthorized", 401)

        # Get new endpoint and new headers
        start_get_new_url = time.time()
        new_url = get_new_url(request)
        print_and_log(logger, build_time_logging_string(request_name, caller, "get_new_url", start_get_new_url, time.time()))
        start_get_new_headers = time.time()
        new_headers = get_headers_with_auth(request)
        print_and_log(logger, build_time_logging_string(request_name, caller, "get_headers_with_auth", start_get_new_headers, time.time()))

        # Only modify the JSON if a valid service account capability was provided
        new_json = None
        if len(request.get_data()) > 0:
            start_get_json_with_sa = time.time()
            new_json = request.json
            if managed_identity_id:
                new_json = get_json_with_managed_identity(request, managed_identity_id)
                # print_and_log(logger, f"Json with service account: {new_json}")
            print_and_log(logger, build_time_logging_string(request_name, caller, "get_json_with_service_account", start_get_json_with_sa, time.time()))

<<<<<<< HEAD
        # Inject random public ssh keys if applicable
        inject_random_public_key(new_json)
=======
            # Inject random public ssh keys if applicable
            inject_random_public_key(new_json, new_url)
>>>>>>> 51849f4b

        # Send the request to Azure
        start_send_azure_request = time.time()
        azure_response = send_azure_request(request, new_headers, new_url, new_json=new_json)
<<<<<<< HEAD
=======
        
>>>>>>> 51849f4b
        print_and_log(logger, build_time_logging_string(request_name, caller, "send_azure_request", start_send_azure_request, time.time()))
        print_and_log(logger, build_time_logging_string(request_name, caller, "total", start, time.time()))
        return Response(azure_response.content, azure_response.status_code, headers=new_headers, content_type=azure_response.headers["Content-Type"])
    except Exception as e:
        print_and_log(logger, f"Error in generic_forward_request: {e}")
        return Response("Error", 500)

def build_generic_forward(path: str, fields: list[str]):
    """
    Return the appropriate generic forward view function for the fields provided.

    The path is only used to create a unique and readable name for the anonymous function.
    """
    func = lambda **kwargs: generic_forward_request(request, kwargs)
<<<<<<< HEAD
    # if fields == ["cloud"]:
    #     func = lambda cloud: generic_forward_request(request, {"cloud": cloud})
    # elif fields == ["subscriptionId"]:
    #     func = lambda subscriptionId: generic_forward_request(request, {"subscriptionId": subscriptionId})
    # elif fields == ["subscriptionId", "resourceGroupName"]:
    #     func = lambda subscriptionId, resourceGroupName: generic_forward_request(
    #         request, {"subscriptionId": subscriptionId, "resourceGroupName": resourceGroupName}
    #     )
    # elif fields == ["subscriptionId", "resourceGroupName", "nicName"]:
    #     func = lambda subscriptionId, resourceGroupName, nicName: generic_forward_request(
    #         request, {"subscriptionId": subscriptionId, "resourceGroupName": resourceGroupName, "nicName": nicName}
    #     )
    # elif fields == ["subscriptionId", "resourceGroupName", "ipName"]:
    #     func = lambda subscriptionId, resourceGroupName, ipName: generic_forward_request(
    #         request, {"subscriptionId": subscriptionId, "resourceGroupName": resourceGroupName, "ipName": ipName}
    #     )
    # elif fields == ["subscriptionId", "region", "operationId"]:
    #     func = lambda subscriptionId, region, operationId: generic_forward_request(
    #         request, {"subscriptionId": subscriptionId, "region": region, "operationId": operationId}
    #     )
    # elif fields == ["subscriptionId", "resourceGroupName", "virtualNetworkName"]:
    #     func = lambda subscriptionId, resourceGroupName, virtualNetworkName: generic_forward_request(
    #         request, {"subscriptionId": subscriptionId, "resourceGroupName": resourceGroupName, "virtualNetworkName": virtualNetworkName}
    #     )
    # elif fields == ["subscriptionId", "resourceGroupName", "virtualNetworkName", "subnetName"]:
    #     func = lambda subscriptionId, resourceGroupName, virtualNetworkName, subnetName: generic_forward_request(
    #         request, {"subscriptionId": subscriptionId, "resourceGroupName": resourceGroupName, "virtualNetworkName": virtualNetworkName, "subnetName": subnetName}
    #     )
    # elif fields == ["subscriptionId", "resourceGroupName", "vmName"]:
    #     func = lambda subscriptionId, resourceGroupName, vmName: generic_forward_request(
    #         request, {"subscriptionId": subscriptionId, "resourceGroupName": resourceGroupName, "vmName": vmName}
    #     )
    # elif fields == ["subscriptionId", "resourceGroupName", "nsgName"]:
    #     func = lambda subscriptionId, resourceGroupName, nsgName: generic_forward_request(
    #         request, {"subscriptionId": subscriptionId, "resourceGroupName": resourceGroupName, "nsgName": nsgName}
    #     )
    # elif fields == ["subscriptionId", "resourceGroupName", "deploymentName"]:
    #     func = lambda subscriptionId, resourceGroupName, deploymentName: generic_forward_request(
    #         request, {"subscriptionId": subscriptionId, "resourceGroupName": resourceGroupName, "deploymentName": deploymentName}
    #     )
    # else:
    #     raise ValueError(
    #         f"Invalid list of variables to build generic forward for: {fields}"
    #     )
=======
>>>>>>> 51849f4b

    # Flask expects all view functions to have unique names
    # (otherwise it complains about overriding view functions)
    func.__name__ = path

    return func


def setup_routes(app: Flask):
    """
    Set up all routes for SkyPilot forwarding.
    """
    for route in ROUTES:
        if route.view_func is not None:
            # use view_func if specified; change name to be consistent with generic
            # (also allows lambda functions to be passed in)
            route.view_func.__name__ = route.path
            app.add_url_rule(
                route.path, view_func=route.view_func, methods=route.methods
            )
        elif route.fields is not None:
            # create a generic view function from the fields
            app.add_url_rule(
                route.path,
                view_func=build_generic_forward(route.path, route.fields),
                methods=route.methods,
            )
        else:
            raise ValueError(
                "Invalid route specification; missing either `view_func` or `fields`"
            )

    # set up default route
    default_view = lambda path: default_route_deny(request, path)
    default_view.__name__ = "default_view"
    app.add_url_rule("/", view_func=default_view, defaults={"path": ""})
    app.add_url_rule("/<path:path>", view_func=default_view)


def default_route_deny(request, path=None):
    """
    Default deny all unknown routes.
    """
    logger = get_logger()
    print_and_log(logger, f"UNKNOWN ROUTE: /{path}")
    return Response("Unknown route; permission denied", 401)

def get_json_with_managed_identity(request, managed_identity_id):
    """
    Modify the JSON of the request to include service account details.
    """
    json_dict = request.json
    managed_identity_dict = {
        "type": "UserAssigned",
        "userAssignedIdentities": {
            managed_identity_id: {}
        }
    }
    new_dict = json_dict.copy()

    # TODO(kdharmarajan): Clean this up later
    ssh_settings_dict = []
    if "deployments" in request.url:
        vm_resource = {}
        resources = new_dict["properties"]["template"]["resources"]
        for resource in resources:
            if resource["type"] == "Microsoft.Compute/virtualMachines":
                vm_resource = resource
                break
        vm_resource["identity"] = managed_identity_dict
    else:
        new_dict["identity"] = managed_identity_dict
    del new_dict["managedIdentities"]
    return new_dict

def inject_random_public_key(request_body, request_url):
    """
    Inject a random public key into the request JSON.

    This function directly modifies the request_body if applicable
    """
    vm_body = request_body
    if "deployments" in request.url:
        resources = vm_body["properties"]["template"]["resources"]
        for resource in resources:
            if resource["type"] == "Microsoft.Compute/virtualMachines":
                vm_body = resource
                break

    if "properties" in vm_body:
        if "osProfile" in vm_body["properties"]:
            if "linuxConfiguration" in vm_body["properties"]["osProfile"]:
                if "ssh" in vm_body["properties"]["osProfile"]["linuxConfiguration"]:
                    if "publicKeys" in vm_body["properties"]["osProfile"]["linuxConfiguration"]["ssh"]:
                        new_public_key = _generate_rsa_key_pair()
                        vm_body["properties"]["osProfile"]["linuxConfiguration"]["ssh"]["publicKeys"] = [{
                            "path": vm_body["properties"]["osProfile"]["linuxConfiguration"]["ssh"]["publicKeys"][0]["path"],
                            "keyData": new_public_key[0]
                        }]


def get_headers_with_auth(request):
    """
    Append authentication headers for a service account to the request.
    """
    # print_and_log(logger, "Entered get_headers_with_auth")
    ## Get authorization token and add to headers
    new_headers = {k: v for k, v in request.headers}  # if k.lower() == 'host'}

    # print_and_log(logger, f"ORIGINAL HEADERS: {new_headers}")
    parsed_compute_api_endpoint = urlparse(f"{COMPUTE_API_ENDPOINT}")
    hostname = parsed_compute_api_endpoint.netloc
    new_headers["Host"] = f"{hostname}"

    auth_token_process_out_bytes = get_managed_identity_auth_token()

    auth_token = auth_token_process_out_bytes.strip()
    # print_and_log(logger, f"AUTH TOKEN: {auth_token}")
    new_headers["Authorization"] = f"Bearer {auth_token}"

    clean_new_headers = strip_signature_headers(new_headers)
    return clean_new_headers


def get_new_url(request):
    """
    Redirect the URL (originally to the proxy) to the correct Azure endpoint.
    """
    new_url = request.url.replace(request.host_url, f"{COMPUTE_API_ENDPOINT}")
    # logger = get_logger()
    # print_and_log(logger, f"\tNew URL: {new_url}")
    return new_url


def send_azure_request(request, new_headers, new_url, new_json=None):
    """
    Send a request to the Azure endpoint, with new headers, URL, and request body.
    """
    # If no JSON body, don't include a json body in proxied request
    if len(request.get_data()) == 0:
        return requests.request(
            method=request.method,
            url=new_url,
            headers=new_headers,
            cookies=request.cookies,
            allow_redirects=False,
        )
    return requests.request(
        method=request.method,
        url=new_url,
        headers=new_headers,
        json=new_json,
        cookies=request.cookies,
        allow_redirects=False,
    )


def create_authorization_route(cloud):
    try:
        logger = get_logger()
        authorization_policy_manager = get_authorization_policy_manager()
        print_and_log(logger, f"Creating authorization (json: {request.json})")

        public_key_bytes = base64.b64decode(request.headers["X-PublicKey"], validate=True)
        # Compute hash of public key
        public_key_hash = hash_public_key(public_key_bytes)
        print_and_log(logger, f"Public key hash: {public_key_hash}")
        request_auth_dict = authorization_policy_manager.get_policy_dict(public_key_hash)
        print("Request auth dict:", request_auth_dict)
        authorization_policy = AzureAuthorizationPolicy(policy_dict=request_auth_dict)
        authorization_request, success = authorization_policy.check_request(request)
        if success:
            managed_identity_id = (
                authorization_policy_manager.create_managed_identity_with_roles(
                    authorization_request
                )
<<<<<<< HEAD
            )
            capability_dict = authorization_policy_manager.generate_capability(
                managed_identity_id
            )
            return Response(json.dumps(capability_dict), 200)
        return Response("Unauthorized", 401)
    except Exception as e:
        print_and_log(logger, f"Error in create_authorization_route: {e}")
        return Response("Error", 500)

def create_storage_authorization_route(cloud):
    print("Create storage authorization handler")
    logger = get_logger()

    storage_policy_manager = get_storage_policy_manager()
    print_and_log(logger, f"Creating authorization (json: {request.json})")

    # Get hash of public key
    public_key_bytes = base64.b64decode(request.headers["X-PublicKey"], validate=True)
    # Compute hash of public key
    public_key_hash = hash_public_key(public_key_bytes)
    print_and_log(logger, f"Public key hash: {public_key_hash}")

    # Retrieve storage policy from CosmosDB with public key hash
    storage_policy_dict = storage_policy_manager.get_policy_dict(public_key_hash)
    print("Storage policy dict:", storage_policy_dict)

    # Check request against storage policy
    storage_policy = AzureStoragePolicy(policy_dict=storage_policy_dict)
    request_auth, success = storage_policy.check_request(request)

    if success and request_auth is not None:
        access_token, expiration_timestamp = (
            storage_policy_manager.generate_sas_token(
                request_auth.container, request_auth.actions
            )
        )
        return Response(
            json.dumps({"access_token": access_token, "expires": expiration_timestamp}),
            200,
        )
    return Response("Unauthorized", 401)
=======
            )
            capability_dict = authorization_policy_manager.generate_capability(
                managed_identity_id
            )
            return Response(json.dumps(capability_dict), 200)
        return Response("Unauthorized", 401)
    except Exception as e:
        print_and_log(logger, f"Error in create_authorization_route: {e}")
        return Response("Error", 500)
>>>>>>> 51849f4b
<|MERGE_RESOLUTION|>--- conflicted
+++ resolved
@@ -20,7 +20,6 @@
 
 from .credentials import (
     get_managed_identity_auth_token,
-<<<<<<< HEAD
     _generate_rsa_key_pair,
 )
 from .logging import get_logger, print_and_log, build_time_logging_string
@@ -29,12 +28,6 @@
     get_authorization_policy_manager, 
     get_storage_policy_manager,
 )
-=======
-    _generate_rsa_key_pair
-)
-from .logging import get_logger, print_and_log, build_time_logging_string
-from .policy_check import check_request_from_policy, get_authorization_policy_manager
->>>>>>> 51849f4b
 from .signature import strip_signature_headers, verify_request_signature
 
 # global constants
@@ -146,19 +139,11 @@
         request_name = request.method.upper() + str(random.randint(0, 1000))
         caller = "skypilot_forward:generic_forward_request"
 
-<<<<<<< HEAD
-        if log_dict is not None:
-            log_str = f"PATH: {request.full_path}\n"
-            for key, val in log_dict.items():
-                log_str += f"\t{key}: {val}\n"
-            print_and_log(logger, log_str.strip())
-=======
         # if log_dict is not None:
         #     log_str = f"PATH: {request.full_path}\n"
         #     for key, val in log_dict.items():
         #         log_str += f"\t{key}: {val}\n"
         #     print_and_log(logger, log_str.strip())
->>>>>>> 51849f4b
 
         print_and_log(logger, build_time_logging_string(request_name, caller, "setup_logs", start, time.time()))
 
@@ -173,10 +158,6 @@
         start_check_request_from_policy = time.time()
         public_key_bytes = base64.b64decode(request.headers["X-PublicKey"], validate=True)
         authorized, managed_identity_id = check_request_from_policy(public_key_bytes, request, request_id=request_name, caller_name=caller)
-<<<<<<< HEAD
-=======
-
->>>>>>> 51849f4b
         print_and_log(logger, build_time_logging_string(request_name, caller, "check_request_from_policy", start_check_request_from_policy, time.time()))
         if not authorized:
             print_and_log(logger, "Request is unauthorized (policy check failed)")
@@ -201,21 +182,13 @@
                 # print_and_log(logger, f"Json with service account: {new_json}")
             print_and_log(logger, build_time_logging_string(request_name, caller, "get_json_with_service_account", start_get_json_with_sa, time.time()))
 
-<<<<<<< HEAD
-        # Inject random public ssh keys if applicable
-        inject_random_public_key(new_json)
-=======
             # Inject random public ssh keys if applicable
             inject_random_public_key(new_json, new_url)
->>>>>>> 51849f4b
 
         # Send the request to Azure
         start_send_azure_request = time.time()
         azure_response = send_azure_request(request, new_headers, new_url, new_json=new_json)
-<<<<<<< HEAD
-=======
         
->>>>>>> 51849f4b
         print_and_log(logger, build_time_logging_string(request_name, caller, "send_azure_request", start_send_azure_request, time.time()))
         print_and_log(logger, build_time_logging_string(request_name, caller, "total", start, time.time()))
         return Response(azure_response.content, azure_response.status_code, headers=new_headers, content_type=azure_response.headers["Content-Type"])
@@ -230,53 +203,6 @@
     The path is only used to create a unique and readable name for the anonymous function.
     """
     func = lambda **kwargs: generic_forward_request(request, kwargs)
-<<<<<<< HEAD
-    # if fields == ["cloud"]:
-    #     func = lambda cloud: generic_forward_request(request, {"cloud": cloud})
-    # elif fields == ["subscriptionId"]:
-    #     func = lambda subscriptionId: generic_forward_request(request, {"subscriptionId": subscriptionId})
-    # elif fields == ["subscriptionId", "resourceGroupName"]:
-    #     func = lambda subscriptionId, resourceGroupName: generic_forward_request(
-    #         request, {"subscriptionId": subscriptionId, "resourceGroupName": resourceGroupName}
-    #     )
-    # elif fields == ["subscriptionId", "resourceGroupName", "nicName"]:
-    #     func = lambda subscriptionId, resourceGroupName, nicName: generic_forward_request(
-    #         request, {"subscriptionId": subscriptionId, "resourceGroupName": resourceGroupName, "nicName": nicName}
-    #     )
-    # elif fields == ["subscriptionId", "resourceGroupName", "ipName"]:
-    #     func = lambda subscriptionId, resourceGroupName, ipName: generic_forward_request(
-    #         request, {"subscriptionId": subscriptionId, "resourceGroupName": resourceGroupName, "ipName": ipName}
-    #     )
-    # elif fields == ["subscriptionId", "region", "operationId"]:
-    #     func = lambda subscriptionId, region, operationId: generic_forward_request(
-    #         request, {"subscriptionId": subscriptionId, "region": region, "operationId": operationId}
-    #     )
-    # elif fields == ["subscriptionId", "resourceGroupName", "virtualNetworkName"]:
-    #     func = lambda subscriptionId, resourceGroupName, virtualNetworkName: generic_forward_request(
-    #         request, {"subscriptionId": subscriptionId, "resourceGroupName": resourceGroupName, "virtualNetworkName": virtualNetworkName}
-    #     )
-    # elif fields == ["subscriptionId", "resourceGroupName", "virtualNetworkName", "subnetName"]:
-    #     func = lambda subscriptionId, resourceGroupName, virtualNetworkName, subnetName: generic_forward_request(
-    #         request, {"subscriptionId": subscriptionId, "resourceGroupName": resourceGroupName, "virtualNetworkName": virtualNetworkName, "subnetName": subnetName}
-    #     )
-    # elif fields == ["subscriptionId", "resourceGroupName", "vmName"]:
-    #     func = lambda subscriptionId, resourceGroupName, vmName: generic_forward_request(
-    #         request, {"subscriptionId": subscriptionId, "resourceGroupName": resourceGroupName, "vmName": vmName}
-    #     )
-    # elif fields == ["subscriptionId", "resourceGroupName", "nsgName"]:
-    #     func = lambda subscriptionId, resourceGroupName, nsgName: generic_forward_request(
-    #         request, {"subscriptionId": subscriptionId, "resourceGroupName": resourceGroupName, "nsgName": nsgName}
-    #     )
-    # elif fields == ["subscriptionId", "resourceGroupName", "deploymentName"]:
-    #     func = lambda subscriptionId, resourceGroupName, deploymentName: generic_forward_request(
-    #         request, {"subscriptionId": subscriptionId, "resourceGroupName": resourceGroupName, "deploymentName": deploymentName}
-    #     )
-    # else:
-    #     raise ValueError(
-    #         f"Invalid list of variables to build generic forward for: {fields}"
-    #     )
-=======
->>>>>>> 51849f4b
 
     # Flask expects all view functions to have unique names
     # (otherwise it complains about overriding view functions)
@@ -453,7 +379,6 @@
                 authorization_policy_manager.create_managed_identity_with_roles(
                     authorization_request
                 )
-<<<<<<< HEAD
             )
             capability_dict = authorization_policy_manager.generate_capability(
                 managed_identity_id
@@ -462,48 +387,4 @@
         return Response("Unauthorized", 401)
     except Exception as e:
         print_and_log(logger, f"Error in create_authorization_route: {e}")
-        return Response("Error", 500)
-
-def create_storage_authorization_route(cloud):
-    print("Create storage authorization handler")
-    logger = get_logger()
-
-    storage_policy_manager = get_storage_policy_manager()
-    print_and_log(logger, f"Creating authorization (json: {request.json})")
-
-    # Get hash of public key
-    public_key_bytes = base64.b64decode(request.headers["X-PublicKey"], validate=True)
-    # Compute hash of public key
-    public_key_hash = hash_public_key(public_key_bytes)
-    print_and_log(logger, f"Public key hash: {public_key_hash}")
-
-    # Retrieve storage policy from CosmosDB with public key hash
-    storage_policy_dict = storage_policy_manager.get_policy_dict(public_key_hash)
-    print("Storage policy dict:", storage_policy_dict)
-
-    # Check request against storage policy
-    storage_policy = AzureStoragePolicy(policy_dict=storage_policy_dict)
-    request_auth, success = storage_policy.check_request(request)
-
-    if success and request_auth is not None:
-        access_token, expiration_timestamp = (
-            storage_policy_manager.generate_sas_token(
-                request_auth.container, request_auth.actions
-            )
-        )
-        return Response(
-            json.dumps({"access_token": access_token, "expires": expiration_timestamp}),
-            200,
-        )
-    return Response("Unauthorized", 401)
-=======
-            )
-            capability_dict = authorization_policy_manager.generate_capability(
-                managed_identity_id
-            )
-            return Response(json.dumps(capability_dict), 200)
-        return Response("Unauthorized", 401)
-    except Exception as e:
-        print_and_log(logger, f"Error in create_authorization_route: {e}")
-        return Response("Error", 500)
->>>>>>> 51849f4b
+        return Response("Error", 500)