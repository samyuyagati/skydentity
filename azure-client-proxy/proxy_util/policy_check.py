--- conflicted
+++ resolved
@@ -17,10 +17,6 @@
 
 from .credentials import get_capability_enc_key, get_db_info_file, get_db_endpoint, get_db_key, get_capability_enc_key_base64
 from .logging import get_logger, print_and_log, build_time_logging_string
-<<<<<<< HEAD
-=======
-
->>>>>>> 51849f4b
 
 @cache
 def get_policy_manager() -> AzurePolicyManager:
@@ -76,11 +72,7 @@
 
     # Compute the hash of the public key
     public_key_hash = hash_public_key(public_key_bytes)
-<<<<<<< HEAD
     print_and_log(logger, f"Public key hash: {public_key_hash}")
-=======
-    # print_and_log(logger, f"Public key hash: {public_key_hash}")
->>>>>>> 51849f4b
 
     # Retrieve policy from CosmosDB
     start_get_policy = time.time()
@@ -88,11 +80,6 @@
     if not policy:
         print_and_log(logger, build_time_logging_string(request_id, caller, "total (no policy found)", start, time.time()))
         return (False, None)
-<<<<<<< HEAD
-    print_and_log(logger, f"Got policy {policy}")
-=======
-    # print_and_log(logger, f"Got policy {policy}")
->>>>>>> 51849f4b
     print_and_log(logger, build_time_logging_string(request_id, caller, "get_policy", start_get_policy, time.time()))
     start_set_authorization_manager = time.time()
     policy.set_authorization_manager(authorization_policy_manager)
