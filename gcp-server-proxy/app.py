--- conflicted
+++ resolved
@@ -11,7 +11,6 @@
 
 app = Flask(__name__)
 
-<<<<<<< HEAD
 if ENABLE_GCP_LOGGING:
     # set gcp logging for root logger; also sets default log level
     GCP_LOGGING_CLIENT = gcp_logging.Client()
@@ -19,10 +18,6 @@
 else:
     # set default log level
     py_logging.getLogger().setLevel(py_logging.DEBUG)
-=======
-LOGGER = py_logging.getLogger()
-LOGGER.setLevel(py_logging.INFO)
->>>>>>> 81effdb9
 
 # add file handler for local logging
 DEFAULT_FILE_HANDLER = py_logging.FileHandler("redirector.log")
