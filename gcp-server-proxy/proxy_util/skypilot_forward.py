--- conflicted
+++ resolved
@@ -13,11 +13,7 @@
 
 import backoff
 import requests
-<<<<<<< HEAD
 from flask import Flask, Request, Response, request
-=======
-from flask import Flask, Response, request
->>>>>>> 53a8ff4b
 
 from skydentity.utils.log_util import build_time_logging_string
 
@@ -218,11 +214,6 @@
     return new_url
 
 
-<<<<<<< HEAD
-def forward_to_client(
-    request, new_url: str, new_headers=None, new_json=None, new_data=None
-):
-=======
 def forward_retry_predicate(response):
     if response.status_code in (403,):
         LOGGER.debug(response.content)
@@ -239,7 +230,6 @@
 def forward_to_client(
     request, new_url: str, new_headers=None, new_json=None, new_data=None
 ) -> requests.Response:
->>>>>>> 53a8ff4b
     """
     Forward the request to the client proxy, with new headers, URL, and request body.
 
@@ -275,8 +265,6 @@
         )
     elif new_json is not None:
         return REQUEST_SESSION.request(
-<<<<<<< HEAD
-=======
             method=request.method,
             url=new_url,
             headers=new_headers,
@@ -287,11 +275,9 @@
     else:
         # keep original body
         return REQUEST_SESSION.request(
->>>>>>> 53a8ff4b
             method=request.method,
             url=new_url,
             headers=new_headers,
-            json=new_json,
             cookies=request.cookies,
             allow_redirects=False,
             data=request.get_data(),
@@ -420,143 +406,6 @@
             upload_start,
             time.perf_counter(),
         )
-<<<<<<< HEAD
-    else:
-        # keep original body
-        return REQUEST_SESSION.request(
-            method=request.method,
-            url=new_url,
-            headers=new_headers,
-            cookies=request.cookies,
-            allow_redirects=False,
-            data=request.get_data(),
-        )
-
-
-# cache for access tokens
-ACCESS_TOKEN_CACHE: Dict[Tuple[str, str], Tuple[str, str]] = {}
-
-
-def request_storage_access_token(
-    bucket: str, action: str
-) -> Tuple[Optional[str], Optional[str], int]:
-    """
-    Requests an access token for a service account for the given bucket and action.
-
-    Returns a tuple containing:
-    - access token (or None if error)
-    - expiration timestamp in ISO format (or None if error)
-    - response status code (for error handling)
-    """
-    # return token from cache if it exists
-    if (bucket, action) in ACCESS_TOKEN_CACHE:
-        access_token, expiration_timestamp = ACCESS_TOKEN_CACHE[(bucket, action)]
-        if datetime.now(timezone.utc) < datetime.fromisoformat(
-            expiration_timestamp
-        ).astimezone(timezone.utc):
-            # still valid, return it
-            return access_token, expiration_timestamp, 200
-        # expired; delete from cache
-        del ACCESS_TOKEN_CACHE[(bucket, action)]
-
-    LOGGER.debug("Requesting access token")
-    client_url = get_client_proxy_endpoint(request).strip("/") + "/"
-    headers = get_headers_with_signature(requests.Request(method="POST"))
-    response = REQUEST_SESSION.post(
-        client_url + f"skydentity/cloud/gcp/create-storage-authorization",
-        json={
-            "cloud_provider": "GCP",
-            "bucket": bucket,
-            "action": action,
-        },
-        headers=headers,
-    )
-
-    if not response.ok:
-        return None, None, response.status_code
-
-    response_json = response.json()
-    access_token = response_json["access_token"]
-    expiration_timestamp = response_json["expires"]
-    LOGGER.debug(f"Access token: {access_token}")
-
-    if access_token:
-        ACCESS_TOKEN_CACHE[(bucket, action)] = (access_token, expiration_timestamp)
-        return access_token, expiration_timestamp, response.status_code
-
-    # no access token; server error
-    return None, None, 500
-
-
-def invalidate_cache(bucket: str, action: str):
-    """
-    Invalidate the cache for the given bucket/action.
-    """
-    ACCESS_TOKEN_CACHE.pop((bucket, action), None)
-
-
-def upload_blob(request, bucket: str):
-    """
-    POST /upload/storage/v1/b/<bucket>/o
-    """
-    request_name = request.method.upper() + str(random.randint(0, 1000)) + request.path
-    upload_start = time.perf_counter()
-
-    access_token, expiration_timestamp, req_status = request_storage_access_token(
-        bucket, "OVERWRITE_FALLBACK_UPLOAD"
-    )
-    if access_token is None or expiration_timestamp is None:
-        if 400 <= req_status < 500:
-            # auth error
-            return Response("Unauthorized", 401)
-        return Response("Error creating authorization", 500)
-
-    # check expiration timestamp
-    expiration_datetime = datetime.fromisoformat(expiration_timestamp).astimezone(
-        timezone.utc
-    )
-    if datetime.now(timezone.utc) > expiration_datetime:
-        return Response("Expired credentials", 401)
-
-    # attach access token
-    new_headers = {k: v for k, v in request.headers}
-    new_headers["Authorization"] = f"Bearer {access_token}"
-    new_headers.pop("Host", None)
-
-    # get new url directly to the storage endpoint
-    storage_url = request.url.replace(
-        # normalize to include one slash
-        request.host_url.strip("/") + "/",
-        STORAGE_ENDPOINT.strip("/") + "/",
-    )
-
-    # forward directly to the GCP endpoint; no need to go through client proxy
-    forward_start = time.perf_counter()
-    gcp_response = forward_to_client(request, storage_url, new_headers=new_headers)
-    LOGGER.info(
-        build_time_logging_string(
-            request_name,
-            "skypilot_forward:upload_blob",
-            "forward_request",
-            forward_start,
-            time.perf_counter(),
-        )
-    )
-
-    if gcp_response.status_code in (401, 403):
-        # invalidate access token if auth error
-        invalidate_cache(bucket, "OVERWRITE_FALLBACK_UPLOAD")
-
-    LOGGER.info(
-        build_time_logging_string(
-            request_name,
-            "skypilot_forward:upload_blob",
-            "upload_blob",
-            upload_start,
-            time.perf_counter(),
-        )
-=======
->>>>>>> 53a8ff4b
     )
     return Response(
         gcp_response.content,
