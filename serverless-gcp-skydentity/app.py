--- conflicted
+++ resolved
@@ -18,16 +18,7 @@
 CREDS_DIR = "/cloud_creds/gcp"
 COMPUTE_API_ENDPOINT = "https://compute.googleapis.com/"
 
-<<<<<<< HEAD
 # Utilities
-=======
-def get_gcp_creds():
-    cred_files = [f for f in listdir(CREDS_PATH) if isfile(join(CREDS_PATH, f))]
-    return os.path.join(CREDS_PATH, cred_files[0])
-
-gcp_policy_manager = GCPPolicyManager(get_gcp_creds())
->>>>>>> 1159e627
-
 def get_logger():
     logging_client = logging.Client()
     return logging_client.logger("app_proxy")
@@ -36,14 +27,11 @@
     print(text)
     logger.log_text(text, severity=severity)
 
-<<<<<<< HEAD
 def get_gcp_creds():
     cred_files = [f for f in listdir(CREDS_DIR) if isfile(join(CREDS_DIR, f))]
     assert(len(cred_files) == 1)
     return os.path.join(CREDS_DIR, cred_files[0])
 
-=======
->>>>>>> 1159e627
 def check_request_from_policy(public_key, request) -> bool:
     return gcp_policy_manager.get_policy(public_key).check_request(request)
 
