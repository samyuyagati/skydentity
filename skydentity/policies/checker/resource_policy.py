--- conflicted
+++ resolved
@@ -1,9 +1,4 @@
-<<<<<<< HEAD
-#import logging as py_logging
-
-=======
 import logging as py_logging
->>>>>>> 585ee2c5
 from abc import ABC
 from typing import Dict, List, Tuple
 
@@ -52,13 +47,7 @@
 
     def __init__(self) -> None:
         super().__init__()
-<<<<<<< HEAD
-        #py_logging.basicConfig(filename='resource_policy.log', level=py_logging.INFO)
-        #self._pylogger = py_logging.getLogger("ResourcePolicy")
-=======
->>>>>>> 585ee2c5
-
-    # TODO CLEANUP is this function ever called? (vs.  its subclass version)
+
     def check_request(self, request: Request) -> bool:
         """
         Enforces the policy on a request.
@@ -68,60 +57,36 @@
         standardized_request = self.get_standard_request_form(request)
         standardized_vm_policy = self.get_policy_standard_form()
         # First check the action
-<<<<<<< HEAD
-        if not standardized_request["actions"].is_allowed_be_performed(standardized_vm_policy["actions"]):
-            print("Action not allowed")
-=======
         if not standardized_request["actions"].is_allowed_be_performed(
             standardized_vm_policy["actions"]
         ):
             LOGGER.debug("Action not allowed")
->>>>>>> 585ee2c5
             return False
 
         # Then check the regions
         for region in standardized_request["regions"]:
             if region not in standardized_vm_policy["regions"]:
-<<<<<<< HEAD
-                print("Region not allowed")
-=======
                 LOGGER.debug("Region not allowed")
->>>>>>> 585ee2c5
                 return False
 
         # Then check the instance type
         for instance_type in standardized_request["instance_type"]:
             if instance_type not in standardized_vm_policy["instance_type"]:
-<<<<<<< HEAD
-                print("Instance type not allowed")
-=======
                 LOGGER.debug("Instance type not allowed")
->>>>>>> 585ee2c5
                 return False
 
         # Then check the allowed images
         for image in standardized_request["allowed_images"]:
             if image not in standardized_vm_policy["allowed_images"]:
-<<<<<<< HEAD
-                print("Image not allowed")
-=======
                 LOGGER.debug("Image not allowed")
->>>>>>> 585ee2c5
                 return False
 
         # Then check the startup script
-<<<<<<< HEAD
-        if standardized_request["startup_script"] is not None and \
-                not standardized_request["startup_script"] in standardized_vm_policy["startup_scripts"]:
-            print("Startup script not allowed")
-=======
         if (
             standardized_request["startup_script"] is not None
-            and not standardized_request["startup_script"]
-            in standardized_vm_policy["startup_scripts"]
+            and not standardized_request["startup_script"] in standardized_vm_policy["startup_scripts"]
         ):
             LOGGER.debug("Startup script not allowed")
->>>>>>> 585ee2c5
             return False
 
         return True
@@ -166,11 +131,6 @@
 class UnrecognizedResourcePolicy(ResourcePolicy):
     def __init__(self) -> None:
         super().__init__()
-<<<<<<< HEAD
-        #py_logging.basicConfig(filename='resource_policy.log', level=py_logging.INFO)
-        #self._pylogger = py_logging.getLogger("ResourcePolicy")
-=======
->>>>>>> 585ee2c5
 
     def check_request(self, request: Request) -> bool:
         """
@@ -182,11 +142,7 @@
         :param request: The request to enforce the policy on.
         :return: False.
         """
-<<<<<<< HEAD
-        print(f"Request is unrecognized: {request.url}")
-=======
         LOGGER.debug(f"Request is unrecognized: {request.url}")
->>>>>>> 585ee2c5
         return False
 
     def to_dict(self) -> Dict:
