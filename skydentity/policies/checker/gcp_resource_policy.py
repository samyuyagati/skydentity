import hashlib
#import logging as py_logging
import re
import sys
from typing import Dict, List, Optional, Tuple, TypedDict, Union

from flask import Request

from skydentity.policies.checker.policy_actions import PolicyAction
from skydentity.policies.checker.resource_policy import (
    CloudPolicy,
    PolicyContentException,
    ResourcePolicy,
    UnrecognizedResourcePolicy,
    VMPolicy,
)
from skydentity.policies.managers.gcp_authorization_policy_manager import (
    GCPAuthorizationPolicyManager,
)
from skydentity.utils.log_util import build_file_handler

LOGGER = py_logging.getLogger("policies.checker.GCPResourcePolicy")
LOGGER.addHandler(build_file_handler("gcp_resource_policy.log"))


class GCPVMPolicy(VMPolicy):
    """
    Defines methods for GCP VM policies.
    """

    REGION_AND_INSTANCE_TYPE_REGEX = re.compile(
        r"zones/(?P<region>[a-z0-9-]+)/machineTypes/(?P<instance_type>[a-z0-9-]+)"
    )
    DISK_TYPE_REGEX = re.compile(r"zones/(?P<zone>[^/]+)/diskTypes/pd-balanced")
    IMAGE_REGEX = re.compile(r".*/(?P<image>[a-z0-9-]+)$")
    SUBNETWORK_REGEX = re.compile(
        r"https://www\.googleapis\.com/compute/v1/projects/(?P<project>[^/]+)/regions/(?P<region>[^/]+)/subnetworks/(?P<subnetwork>[^/]+)"
    )

    VM_URL_REGEX = {
        "create": re.compile(
            r"compute/v1/projects/(?P<project>[^/]+)/zones/<region>/instances"
        ),
        "set_labels": re.compile(
            r"compute/v1/projects/(?P<project>[^/]+)/zones/(?P<zone>[^/]+)/instances/(?P<instance>[^/]+)/setLabels"
        ),
    }

    def __init__(self, policy: Dict):
        """
        :param policy: The dict of the policy to enforce.
        """
        self._policy = policy
<<<<<<< HEAD
        #py_logging.basicConfig(filename='gcp_resource_policy.log', level=py_logging.INFO)
        #self._pylogger = py_logging.getLogger("GCPResourcePolicy")
=======
>>>>>>> 585ee2c5

    def check_request(self, request: Request) -> bool:
        super_valid = super().check_request(request)
        if not super_valid:
            return False

        standardized_vm_policy = self.get_policy_standard_form()

        # also check hard-coded values in the request

        request_contents = request.get_json(cache=True)
        print("GCP VM Policy request contents: ", request_contents)

        # check disks
        if "disks" in request_contents:
            disks = request_contents["disks"]
            for disk in disks:
                if (
                    disk.get("autoDelete", None) != True
                    or disk.get("boot", None) != True
                    or disk.get("type", None) != "PERSISTENT"
                ):
<<<<<<< HEAD
                    #print(f"disk denied (plain) {disk}")
=======
                    LOGGER.debug(f"disk denied (plain) {disk}")
>>>>>>> 585ee2c5
                    return False

                initialize_params = disk.get("initializeParams", None)
                if initialize_params is not None:
                    disk_size = initialize_params.get("diskSizeGb", None)
                    if disk_size is None or disk_size > 256:
<<<<<<< HEAD
                        #print(f"disk denied (disk size) {disk}")
                        return False
                    disk_type = initialize_params.get("diskType", None)
                    if disk_type is None:
                        #print(f"disk denied (disk type) {disk}")
=======
                        LOGGER.debug(f"disk denied (disk size) {disk}")
                        return False
                    disk_type = initialize_params.get("diskType", None)
                    if disk_type is None:
                        LOGGER.debug(f"disk denied (disk type) {disk}")
>>>>>>> 585ee2c5
                        return False

                    disk_match = re.search(GCPVMPolicy.DISK_TYPE_REGEX, disk_type)
                    if (
                        disk_match is None
                        or disk_match.group("zone")
                        not in standardized_vm_policy["regions"]
                    ):
<<<<<<< HEAD
                        #print(f"disk denied (disk type) {disk}")
=======
                        LOGGER.debug(f"disk denied (disk type) {disk}")
>>>>>>> 585ee2c5
                        return False

                    source_image = initialize_params.get("sourceImage", None)
                    if source_image is None:
<<<<<<< HEAD
                        print(f"disk denied (source_image) {disk}")
=======
                        LOGGER.debug(f"disk denied (source_image) {disk}")
>>>>>>> 585ee2c5
                        return False

                    source_image_match = re.search(
                        GCPVMPolicy.IMAGE_REGEX, source_image
                    )
                    if (
                        source_image_match is None
                        or source_image_match.group("image")
                        not in standardized_vm_policy["allowed_images"]
                    ):
<<<<<<< HEAD
                        print("disk denied (source_image)")
=======
                        LOGGER.debug("disk denied (source_image)")
>>>>>>> 585ee2c5
                        return False

        # Check metadata
        if "metadata" in request_contents:
            metadata = request_contents["metadata"]
            print(f"Metadata found in request contents: {metadata}")
            if "items"  in metadata:
                for item in metadata["items"]:
                    if item["key"] == "user-data":
                        print(f"Potential startup script found in metadata: {item['value']}")
                        startup_script_hash = hashlib.sha256(
                            item["value"].encode()
                        ).hexdigest()
                        if (
                            startup_script_hash
                            not in standardized_vm_policy["startup_scripts"]
                        ):
                            print(f"metadata denied (startup_script hash mismatch) \n >>> Script:{item}\n >>> Got Hash:{startup_script_hash}\n >>> Expected Hash:{standardized_vm_policy['startup_scripts']}")
                            return False
                    elif item["key"] == "block-project-ssh-keys":
                        if item["value"] != "true":
                            print(f"metadata denied (block project ssh keys set to false) {item}")
                            return False
                    else:
                        print(f"metadata denied (only keys permitted are startup script and block project ssh keys) {item}")
                        return False

        # check network interfaces
        if "networkInterfaces" in request_contents:
            interfaces = request_contents["networkInterfaces"]
            for interface in interfaces:
                access_configs = interface.get("accessConfigs", None)
                if access_configs is None:
<<<<<<< HEAD
                    print(f"network interface denied (access_configs) {interface}")
=======
                    LOGGER.debug(
                        f"network interface denied (access_configs) {interface}"
                    )
>>>>>>> 585ee2c5
                    return False

                for access_config in access_configs:
                    access_config_name = access_config.get("name", None)
                    access_config_type = access_config.get("type", None)

                    if (
                        access_config_name is None
                        or access_config_type is None
                        or access_config_name != "External NAT"
                        or access_config_type != "ONE_TO_ONE_NAT"
                    ):
<<<<<<< HEAD
                        print(f"network interface denied (access_configs) {access_config}")
=======
                        LOGGER.debug(
                            f"network interface denied (access_configs) {access_config}"
                        )
>>>>>>> 585ee2c5
                        return False

                subnetwork = interface.get("subnetwork")
                if subnetwork is None:
<<<<<<< HEAD
                    print(f"network interface denied (subnetwork) {interface}")
=======
                    LOGGER.debug(f"network interface denied (subnetwork) {interface}")
>>>>>>> 585ee2c5
                    return False

                subnetwork_match = re.search(GCPVMPolicy.SUBNETWORK_REGEX, subnetwork)

                # TODO: check project
                if (
                    subnetwork_match is None
                    or (
                        subnetwork_match.group("region")
                        not in standardized_vm_policy["regions"]
                    )
                    or subnetwork_match.group("subnetwork") != "skypilot-vpc"
                ):
<<<<<<< HEAD
                    print(f"network interface denied (subnetwork) {interface}")
=======
                    LOGGER.debug(f"network interface denied (subnetwork) {interface}")
>>>>>>> 585ee2c5
                    return False

        if "scheduling" in request_contents:
            if request_contents["scheduling"] != None:
<<<<<<< HEAD
                print(f"scheduling denied {request_contents['scheduling']}")
=======
                LOGGER.debug(f"scheduling denied {request_contents['scheduling']}")
>>>>>>> 585ee2c5
                return False

        return True

    def get_policy_standard_form(self) -> Dict:
        """
        Gets the policy in a standard form.
        :return: The policy in a standard form.
        """
        return self._policy

    # TODO CLEANUP looks like this function is never called
    def get_standard_request_form(self, request: Request) -> Dict:
        print("GETTING STANDARD REQUEST FORM")
        """
        Extracts the important values from the request to check in a standardized form.
        The standard form is:
        {
            "actions": <action>,
            "regions": <regions>,
            "instance_type": <instance_type>,
            "allowed_images": [list of allowed images],
            "startup_script": <startup script hash>,
        }
        """
        out_dict = {
            "actions": None,
            "regions": [],
            "instance_type": [],
            "allowed_images": [],
            "startup_script": None,
        }
        if request.method == "POST":
            if re.search(GCPVMPolicy.VM_URL_REGEX["create"], request.path) is not None:
                out_dict["actions"] = PolicyAction.CREATE
            else:
                out_dict["actions"] = PolicyAction.WRITE
        elif request.method == "GET":
            out_dict["actions"] = PolicyAction.READ

        request_contents = request.get_json(cache=True)
        if "machineType" in request_contents:
            full_machine_type = request_contents["machineType"]

            # Extract the region from the machine type
            extracted_region_and_machine_type = (
                GCPVMPolicy.REGION_AND_INSTANCE_TYPE_REGEX.match(full_machine_type)
            )

            out_dict["instance_type"].append(
                extracted_region_and_machine_type.group("instance_type")
            )
            out_dict["regions"].append(
                extracted_region_and_machine_type.group("region")
            )

        # Now look up for the image
        if "disks" in request_contents:
            for disk in request_contents["disks"]:
                if "initializeParams" in disk:
                    if "sourceImage" in disk["initializeParams"]:
                        extracted_image = GCPVMPolicy.IMAGE_REGEX.match(
                            disk["initializeParams"]["sourceImage"]
                        )
                        out_dict["allowed_images"].append(
                            extracted_image.group("image")
                        )

        # Parse the setup script, if it exists
        if "metadata" in request_contents:
            if "items" in request_contents["metadata"]:
                for item in request_contents["metadata"]["items"]:
                    if item["key"] == "user-data":
                        out_dict["startup_script"] = hashlib.sha256(
                            item["value"].encode()
                        ).hexdigest()

        print(f"Standard request form: {out_dict}")

        return out_dict

    def to_dict(self) -> Dict:
        """
        Converts the policy to a dictionary so that it can be stored.
        :return: The dictionary representation of the policy.
        """
        out_dict = {
            "actions": self._policy["actions"].value,
            "cloud_provider": [GCPPolicy.GCP_CLOUD_NAME],
            "regions": {GCPPolicy.GCP_CLOUD_NAME: self._policy["regions"]},
            "instance_type": {GCPPolicy.GCP_CLOUD_NAME: self._policy["instance_type"]},
            "allowed_images": {
                GCPPolicy.GCP_CLOUD_NAME: self._policy["allowed_images"]
            },
        }
        if "startup_scripts" in self._policy:
            out_dict["startup_scripts"] = {
                GCPPolicy.GCP_CLOUD_NAME: self._policy["startup_scripts"]
            }
        return out_dict

    @staticmethod
    def from_dict(policy_dict_cloud_level: Dict):
        """
        Distills a general multi-cloud policy into a cloud specific policy.
        :param policy_dict_cloud_level: The dictionary representation of the policy in terms of all clouds.
        :throws: Error if the policy is not valid.
        :return: The policy representation of the dict.
        """
        LOGGER.debug(str(policy_dict_cloud_level))

        cloud_specific_policy = {}
        cloud_specific_policy["can_cloud_run"] = (
            GCPPolicy.GCP_CLOUD_NAME in policy_dict_cloud_level["cloud_provider"]
        )
        if not cloud_specific_policy["can_cloud_run"]:
            raise PolicyContentException("Policy does not accept GCP")

        try:
            # TODO(kdharmarajan): Generalize this policy actioni
            # TODO what happens if multiple actions are permitted?
<<<<<<< HEAD
            #print(f"{policy_dict_cloud_level["actions"]}")
=======
            # LOGGER.debug(f"{policy_dict_cloud_level["actions"]}")
>>>>>>> 585ee2c5
            if isinstance(policy_dict_cloud_level["actions"], list):
                action = PolicyAction[policy_dict_cloud_level["actions"][0]]
            else:
                action = PolicyAction[policy_dict_cloud_level["actions"]]
            cloud_specific_policy["actions"] = action
        except KeyError:
            raise PolicyContentException("Policy action is not valid")

        gcp_cloud_regions = []
        for region_group in policy_dict_cloud_level["regions"]:
            # print("REGION GROUP", region_group)
            if GCPPolicy.GCP_CLOUD_NAME in region_group:
                if isinstance(policy_dict_cloud_level["regions"], list):
                    gcp_cloud_regions = region_group[GCPPolicy.GCP_CLOUD_NAME]
                else:
                    gcp_cloud_regions = policy_dict_cloud_level["regions"][region_group]
                break

        # TODO(kdharmarajan): Check that the regions are valid later (not essential)
        cloud_specific_policy["regions"] = gcp_cloud_regions

        gcp_instance_types = []
        for instance_type_group in policy_dict_cloud_level["instance_type"]:
            if GCPPolicy.GCP_CLOUD_NAME in instance_type_group:
                if isinstance(policy_dict_cloud_level["instance_type"], list):
                    gcp_instance_types = instance_type_group[GCPPolicy.GCP_CLOUD_NAME]
                else:
                    gcp_instance_types = policy_dict_cloud_level["instance_type"][
                        GCPPolicy.GCP_CLOUD_NAME
                    ]
        cloud_specific_policy["instance_type"] = gcp_instance_types

        gcp_allowed_images = []
        for allowed_images_group in policy_dict_cloud_level["allowed_images"]:
            if GCPPolicy.GCP_CLOUD_NAME in allowed_images_group:
                if isinstance(policy_dict_cloud_level["allowed_images"], list):
                    gcp_allowed_images = allowed_images_group[GCPPolicy.GCP_CLOUD_NAME]
                else:
                    gcp_allowed_images = policy_dict_cloud_level["allowed_images"][
                        GCPPolicy.GCP_CLOUD_NAME
                    ]

        cloud_specific_policy["allowed_images"] = gcp_allowed_images

        # Handle startup scripts
        gcp_startup_scripts = []
        if "startup_scripts" in policy_dict_cloud_level:
            for startup_scripts_group in policy_dict_cloud_level["startup_scripts"]:
                if GCPPolicy.GCP_CLOUD_NAME in startup_scripts_group:
                    if isinstance(policy_dict_cloud_level["startup_scripts"], list):
                        gcp_startup_scripts = startup_scripts_group[
                            GCPPolicy.GCP_CLOUD_NAME
                        ]
                    else:
                        gcp_startup_scripts = policy_dict_cloud_level[
                            "startup_scripts"
                        ][GCPPolicy.GCP_CLOUD_NAME]
            cloud_specific_policy["startup_scripts"] = gcp_startup_scripts
        return GCPVMPolicy(cloud_specific_policy)


class GCPAttachedAuthorizationPolicy(ResourcePolicy):
    """
    Defines methods for GCP Attached Authorization Policies (what GCP policies can be attached to a VM)
    """

    def __init__(self, policy: Dict):
        """
        :param policy: The dict of the policy to enforce.
        """
        self._policy = policy
<<<<<<< HEAD
        #py_logging.basicConfig(filename='gcp_resource_policy.log', level=py_logging.INFO)
        #self._pylogger = py_logging.getLogger("GCPResourcePolicy")
=======
>>>>>>> 585ee2c5

    def check_request(
        self,
        request: Request,
        auth_policy_manager: GCPAuthorizationPolicyManager,
    ) -> Tuple[Union[str, None], bool]:
        """
        Enforces the policy on a request.
        :param request: The request to enforce the policy on.
        :return: True if the request is allowed, False otherwise.
        """
<<<<<<< HEAD
        print("check_request")
        sys.stdout.flush()

        request_contents = request.get_json(cache=True)
        print(f">>>request: {request_contents}")
=======
        LOGGER.debug("check_request")
        sys.stdout.flush()

        request_contents = request.get_json(cache=True)
        LOGGER.debug(f">>>request: {request_contents}")
>>>>>>> 585ee2c5

        # Handle attached service account capability
        if "serviceAccounts" not in request_contents:
            return (None, True)

        # Expect a single attached service account
        if len(request_contents["serviceAccounts"]) != 1:
<<<<<<< HEAD
            if logger:
                logger.log_text(
                    "Only one service account may be attached"
                )
            else:
                print("Only one service account may be attached")
=======
            LOGGER.debug("Only one service account may be attached")
>>>>>>> 585ee2c5
            return (None, False)

        # Expect a capability of the form:
        #   { 'nonce': XX, 'header': XX, 'ciphertext': XX, 'tag': XX }
        service_account_capability = request_contents["serviceAccounts"][0]
<<<<<<< HEAD
        print(f">>>service_account_capability: {service_account_capability}")
=======
        LOGGER.debug(f">>>service_account_capability: {service_account_capability}")
>>>>>>> 585ee2c5
        if (
            service_account_capability["nonce"] is None
            or service_account_capability["header"] is None
            or service_account_capability["ciphertext"] is None
            or service_account_capability["tag"] is None
        ):
<<<<<<< HEAD
            if logger:
                logger.log_text("Invalid capability format")
            else:
                print("Invalid capability format")
=======
            LOGGER.debug("Invalid capability format")
>>>>>>> 585ee2c5
            return (None, False)

        service_account_id, success = auth_policy_manager.check_capability(
            service_account_capability
        )
        if not success:
<<<<<<< HEAD
            print("Unsuccessful in checking capability")
=======
            LOGGER.debug("Unsuccessful in checking capability")
>>>>>>> 585ee2c5
            return (None, False)

        # Double-check that the service account is allowed (e.g., if policy changed since
        # the capability was issued)
<<<<<<< HEAD
        print(f"{self._policy[GCPPolicy.GCP_CLOUD_NAME][0]['authorization']}")
=======
        LOGGER.debug(f"{self._policy[GCPPolicy.GCP_CLOUD_NAME][0]['authorization']}")
>>>>>>> 585ee2c5
        if (
            service_account_id
            not in self._policy[GCPPolicy.GCP_CLOUD_NAME][0]["authorization"]
        ):
<<<<<<< HEAD
            print(
=======
            LOGGER.debug(
>>>>>>> 585ee2c5
                f"Service account id {service_account_id} not in {self._policy[GCPPolicy.GCP_CLOUD_NAME]}"
            )
            return (None, False)

        # If permitted, add the service account to the request
        return (service_account_id, True)

    def to_dict(self) -> Dict:
        """
        Converts the policy to a dictionary so that it can be stored.
        :return: The dictionary representation of the policy.
        """
        out_dict = {}
<<<<<<< HEAD
        print(f"{self._policy}")
=======
        LOGGER.debug(f"{self._policy}")
>>>>>>> 585ee2c5
        if GCPPolicy.GCP_CLOUD_NAME in self._policy:
            out_dict[GCPPolicy.GCP_CLOUD_NAME] = self._policy[GCPPolicy.GCP_CLOUD_NAME]
        return out_dict

    @staticmethod
    def from_dict(policy_dict_cloud_level: Dict) -> "GCPAttachedAuthorizationPolicy":
        """
        Converts a dictionary to a policy.
        :param policy_dict: The dictionary representation of the policy.
        :return: The policy representation of the dict.
        """
        LOGGER.debug("GCPAttachedAuthorization")
        # else:
        #    print("GCPAttachedAuthorization")
        cloud_specific_policy = {}
        can_cloud_run = False
        # print("Policy dict:", policy_dict_cloud_level)
        if isinstance(policy_dict_cloud_level, list):
            for cloud_auth in policy_dict_cloud_level:
                if GCPPolicy.GCP_CLOUD_NAME in cloud_auth:
                    can_cloud_run = True
                    service_accounts = cloud_auth[GCPPolicy.GCP_CLOUD_NAME]
                    cloud_specific_policy[GCPPolicy.GCP_CLOUD_NAME] = service_accounts
                    break
        else:
            for cloud_name in policy_dict_cloud_level:
                if not (cloud_name == GCPPolicy.GCP_CLOUD_NAME):
                    continue
                can_cloud_run = True
                service_accounts = policy_dict_cloud_level[cloud_name]
                cloud_specific_policy[GCPPolicy.GCP_CLOUD_NAME] = service_accounts
                break
        cloud_specific_policy["can_cloud_run"] = can_cloud_run
<<<<<<< HEAD
        #print(f"Cloud-specific attached authorization policy: {cloud_specific_policy}")
=======
        # LOGGER.debug(f"Cloud-specific attached authorization policy: {cloud_specific_policy}")
>>>>>>> 585ee2c5
        return GCPAttachedAuthorizationPolicy(cloud_specific_policy)


class GCPImageLookupPolicy(ResourcePolicy):
    """
    Defines methods for GCP Image Lookup policies.
    """

    PUBLIC_PROJECTS = set(
        [
            "debian-cloud",
            "centos-cloud",
            "ubuntu-os-cloud",
            "windows-cloud",
            "cos-cloud",
            "rhel-cloud",
            "rhel-sap-cloud",
            "rocky-linux-cloud",
            "opensuse-cloud",
            "suse-sap-cloud",
            "suse-cloud",
            "windows-sql-cloud",
            "fedora-cloud",
            "fedora-coreos-cloud",
            "ubuntu-os-pro-cloud",
        ]
    )

    def __init__(self):
        """
        :param policy: The dict of the policy to enforce.
        """
        self._image_regex_extractor = re.compile(
            r"compute/v1/projects/(?P<project>)/global/images/family/(?P<family>)$"
        )

    def check_request(self, request: Request) -> bool:
        """
        Enforces the policy on a request.
        :param request: The request to enforce the policy on.
        :return: True if the request is allowed, False otherwise.
        """
        if request.method == "GET":
            image_info = self._image_regex_extractor.match(request.path)
            if image_info:
                project = image_info.group("project")
                if project not in GCPImageLookupPolicy.PUBLIC_PROJECTS:
                    return False
        return True


class GCPReadPolicy(ResourcePolicy):
    """Defines methods for GCP read request policies."""

    # TODO: instead of using regex, get information from routing done by the proxy
    READ_TYPE_URL_PATTERNS: Dict[str, re.Pattern] = {
        "project": re.compile(r"compute/v1/projects/(?P<project>[^/]+)"),
        "regions": re.compile(
            r"compute/v1/projects/(?P<project>[^/]+)/regions/(?P<region>[^/]+)"
        ),
        "zones": re.compile(
            r"compute/v1/projects/(?P<project>[^/]+)/zones/(?P<zone>[^/]+)"
        ),
        "reservations": re.compile(
            r"compute/v1/projects/(?P<project>[^/]+)/aggregated/reservations"
        ),
        "firewalls": re.compile(
            r"compute/v1/projects/(?P<project>[^/]+)/global/"
            r"(firewalls"
            "|"
            r"networks/(?P<network>[^/]+)/getEffectiveFirewalls)"
        ),
        "subnetworks": re.compile(
            r"compute/v1/projects/(?P<project>[^/]+)/regions/(?P<region>[^/]+)/subnetworks"
        ),
        "operations": re.compile(
            r"compute/v1/projects/(?P<project>[^/]+)/"
            r"(global|zones/(?P<zone>[^/]+))"
            r"/operations/(?P<operation>[^/]+)"
        ),
    }

    class _PolicyDict(TypedDict):
        project: Union[str, None]
        regions: Union[List[str], None]
        zones: Union[List[str], None]
        reservations: bool
        firewalls: bool
        subnetworks: bool
        operations: bool

    def __init__(self, policy: _PolicyDict, policy_override: Union[bool, None] = None):
        """
        Create a new GCPReadPolicy instance.

        `policy_override` is used to specify DENY_ALL or ALLOW_ALL policies;
        if not None, then `policy` is ignored and a blanket ALLOW (if True) or DENY (if False) is used.
        """
        self._policy = policy
        self._policy_override = policy_override
        #self._pylogger = py_logging.getLogger("GCPResourcePolicy")

    def check_request(self, request: Request) -> bool:
        raise NotImplemented("Use `check_read_request` instead.")

    def check_read_request(self, request: Request, *aux_info: str) -> bool:
<<<<<<< HEAD
        # Shouldn't hit this fn if request method is not GET
        if request.method != "GET":
            return False 
=======
        # deny any non-GET request
        if request.method != "GET":
            return False
>>>>>>> 585ee2c5

        # check for blanket ALLOW/DENY policy
        if self._policy_override is not None:
            return self._policy_override

        assert len(aux_info) > 0 and aux_info[0] in GCPReadPolicy.READ_TYPE_URL_PATTERNS
        read_type = aux_info[0]

        request_info = self._get_request_info(request, read_type)

        if read_type == "project":
            if self._policy["project"] is None:
                # default allow if not specified
                return True

            # check project with policy
            request_project = request_info["project"]
            if request_project in GCPImageLookupPolicy.PUBLIC_PROJECTS:
                # allow if public project
                return True

            return request_project == self._policy["project"]
        elif read_type == "regions":
            if self._policy["regions"] is None:
                # default allow if not specified
                return True

            # check region with policy
            request_region = request_info["region"]
            return request_region in self._policy["regions"]
        elif read_type == "zones":
            if self._policy["zones"] is None:
                return True

            # check zone with policy
            request_zone = request_info["zone"]
            return request_zone in self._policy["zones"]
        elif read_type == "reservations":
            return self._policy["reservations"]
        elif read_type == "firewalls":
            return self._policy["firewalls"]
        elif read_type == "subnetworks":
            return self._policy["subnetworks"]
        elif read_type == "operations":
            return self._policy["operations"]

<<<<<<< HEAD
        # Deny request if unrecognized read type
        print(f"Request ({request.path}) denied. Unrecognized read type: {read_type}")
=======
        # deny request if unrecognized
>>>>>>> 585ee2c5
        return False

    def _get_request_info(self, request: Request, read_type: str):
        """Parse path to get the appropriate request information"""

        url_pattern = GCPReadPolicy.READ_TYPE_URL_PATTERNS[read_type]
        match = url_pattern.search(request.path)

        assert match, "URL does not match read type pattern"

        if read_type == "project":
            return {"project": match.group("project")}
        elif read_type == "regions":
            return {"region": match.group("region")}
        elif read_type == "zones":
            return {"zone": match.group("zone")}

        # all other read types do not use any auxiliary information from the path
        return {}

    @staticmethod
    def _get_default_policy_dict() -> _PolicyDict:
        """
        Get default policy dictionary, which allows all requests.
        """
        return {
            "project": None,
            "regions": None,
            "zones": None,
            "reservations": True,
            "firewalls": True,
            "subnetworks": True,
            "operations": True,
        }

    @staticmethod
    def get_default_deny_policy():
        """
        Get default policy object, which denies all requests.
        """
        return GCPReadPolicy(
            GCPReadPolicy._get_default_policy_dict(), policy_override=False
        )

    @staticmethod
    def get_default_allow_policy():
        """
        Get default policy object, which allows all requests.
        """
        return GCPReadPolicy(
            GCPReadPolicy._get_default_policy_dict(), policy_override=True
        )

    @staticmethod
    def from_dict(policy_dict: Dict) -> "GCPReadPolicy":
        """
        Parse dictionary to get relevant info.

        Expects a dictionary with the top level key as the cloud name ("gcp").
        """
        if GCPPolicy.GCP_CLOUD_NAME not in policy_dict or not isinstance(
            policy_dict[GCPPolicy.GCP_CLOUD_NAME], dict
        ):
            # no valid section found
            return GCPReadPolicy.get_default_deny_policy()

        gcp_policy = policy_dict[GCPPolicy.GCP_CLOUD_NAME]

        # allow if not specified
        out_dict = GCPReadPolicy._get_default_policy_dict()
        if "project" in gcp_policy:
            out_dict["project"] = gcp_policy["project"]
        if "regions" in gcp_policy:
            out_dict["regions"] = gcp_policy["regions"]
        if "zones" in gcp_policy:
            out_dict["zones"] = gcp_policy["zones"]
        if "reservations" in gcp_policy:
            out_dict["reservations"] = gcp_policy["reservations"]
        if "firewalls" in gcp_policy:
            out_dict["firewalls"] = gcp_policy["firewalls"]
        if "subnetworks" in gcp_policy:
            out_dict["subnetworks"] = gcp_policy["subnetworks"]
        if "operations" in gcp_policy:
            out_dict["operations"] = gcp_policy["operations"]

        return GCPReadPolicy(out_dict)

    def to_dict(self):
        return {
            GCPPolicy.GCP_CLOUD_NAME: {
                # filter out None items
                k: v
                for k, v in self._policy.items()
                if v is not None
            }
        }


class GCPPolicy(CloudPolicy):
    """
    Defines methods for GCP policies.
    """

    GCP_CLOUD_NAME = "gcp"
    VM_REQUEST_KEYS = set(
        [
            "name",  # TODO should name really indicate VM?
            "networkInterfaces",
            "disks",
            "machineType",
            "metadata",
            "labels",
            "scheduling",
            "tags",
        ]
    )
    ATTACHED_AUTHORIZATION_KEYS = set(["serviceAccounts"])

    def __init__(
        self,
        vm_policy: GCPVMPolicy,
        attached_authorization_policy: GCPAttachedAuthorizationPolicy,
        read_policy: GCPReadPolicy,
    ):
        """
        :param vm_policy: The GCP VM Policy to enforce.
        :param attached_policy_policy: The Attached Policy Policy to enforce.
        """
        self._resource_policies = {
            "virtual_machine": vm_policy,
            "attached_authorizations": attached_authorization_policy,
            "image_lookup": GCPImageLookupPolicy(),
            "read": read_policy,
            "unrecognized": UnrecognizedResourcePolicy(),
        }
<<<<<<< HEAD
        #py_logging.basicConfig(filename='gcp_resource_policy.log', level=py_logging.INFO)
        #self._pylogger = py_logging.getLogger("GCPResourcePolicy")
        self.valid_authorization: Union[str, None] = None
        print(
            "GCPAuthorizationPolicy init:",
            self._resource_policies["attached_authorizations"]._policy,
=======
        self.valid_authorization: Union[str, None] = None
        LOGGER.debug(
            "GCPAuthorizationPolicy init: "
            f"{self._resource_policies['attached_authorizations']._policy}",
>>>>>>> 585ee2c5
        )

    def set_authorization_manager(self, manager: GCPAuthorizationPolicyManager):
        self._authorization_manager = manager

    def get_request_resource_types(self, request: Request) -> List[Tuple[str]]:
        """
        Gets the resource types that the request is trying to access / create / delete.
        :param request: The request to get the resource types from.
        :return: The resource types that the request is trying to access as a list of tuples
            to identify the resource type.
        """
        resource_types = set([])

        # Handle GET request
        if request.method == "GET":
<<<<<<< HEAD
            print("NOT JSON")
=======
            LOGGER.debug("NOT JSON")
>>>>>>> 585ee2c5
            if "images" in request.path:
                resource_types.add(("image_lookup",))
            else:
                # check all read request paths
                has_match = False
                for (
                    read_type,
                    read_path_regex,
                ) in GCPReadPolicy.READ_TYPE_URL_PATTERNS.items():
                    match = read_path_regex.search(request.path)
                    if match:
                        has_match = True
                        resource_types.add(("read", read_type))

                if not has_match:
                    # if no matches, then add unrecognized
                    resource_types.add(("unrecognized",))
                    print(f"UNRECOGNIZED RESOURCE (GET): {request.path}")
        elif request.method == "POST":
            # Handle POST request
<<<<<<< HEAD
            print(f"{request.get_json(cache=True)}")
=======
            LOGGER.debug(f"{request.get_json(cache=True)}")
>>>>>>> 585ee2c5
            if (
                re.search(GCPVMPolicy.VM_URL_REGEX["set_labels"], request.path)
                is not None
            ):
                resource_types.add(("virtual_machine",))
            else:
                for key in request.get_json(cache=True).keys():
<<<<<<< HEAD
                    print(f"Post Request, not set labels: {key}")
                    print(f"Comparing to: {GCPPolicy.VM_REQUEST_KEYS}, {GCPPolicy.ATTACHED_AUTHORIZATION_KEYS}")
                    print(f"Key: {key}, key==serviceAccounts: {key=='serviceAccounts'}")
=======
                    LOGGER.debug(f"{key}")
>>>>>>> 585ee2c5
                    if key in GCPPolicy.VM_REQUEST_KEYS:
                        print("VM REQUEST")
                        resource_types.add(("virtual_machine",))
                    elif key in GCPPolicy.ATTACHED_AUTHORIZATION_KEYS:
                        print("ATTACHED AUTHORIZATION")
                        resource_types.add(("attached_authorizations",))
                    else:
                        # disallow any unrecognized keys
                        resource_types.add(("unrecognized", key))
                        print(f"UNRECOGNIZED RESOURCE (POST): {key}")

                # only add unrecognized if nothing yet
                # if len(resource_types) == 0:
                #     resource_types.add(("unrecognized",))
                #     print(">>>>> ALL UNRECOGNIZED RESOURCE TYPES <<<<<")
        else:
            # unrecognized request method
            resource_types.add(("unrecognized,"))
<<<<<<< HEAD
            print(f"UNRECOGNIZED REQUEST METHOD: {request.method}")
        print(f"All resource types: {list(resource_types)}")
=======
            LOGGER.debug(f"UNRECOGNIZED REQUEST METHOD: {request.method}")
        LOGGER.debug(f"All resource types: {list(resource_types)}")
>>>>>>> 585ee2c5
        return list(resource_types)

    def check_resource_type(self, resource_type: Tuple[str], request: Request) -> bool:
        """
        Enforces the policy on a resource type.
        :param resource_type: The resource type to enforce the policy on.
        :param request: The request to enforce the policy on.
        :return: True if the request is allowed, False otherwise.
        """
        resource_type_key, *resource_type_aux = resource_type
        assert resource_type_key in self._resource_policies
<<<<<<< HEAD
        print(f"GCPPolicy check_resource_type: {resource_type}")
=======
        LOGGER.debug(f"GCPPolicy check_resource_type: {resource_type}")
>>>>>>> 585ee2c5

        if resource_type_key == "attached_authorizations":
            # Authorization policies
            result = self._resource_policies[resource_type_key].check_request(
                request, self._authorization_manager
            )
            self.valid_authorization = result[0]
            print(f"Valid authorization in check_resource_type: {self.valid_authorization}")
            return result[1]
        elif resource_type_key == "read":
            # read policies
            result = self._resource_policies[resource_type_key].check_read_request(
                request, *resource_type_aux
            )
            return result
        else:
            # VM policies
            result = self._resource_policies[resource_type_key].check_request(request)
            return result

    def to_dict(self) -> Dict:
        """
        Converts the policy to a dictionary so that it can be stored.
        :return: The dictionary representation of the policy.
        """
        out_dict = {}
        for resource_type, policy in self._resource_policies.items():
<<<<<<< HEAD
            print(f"GCPPolicy resource type: {resource_type}")
            print(f"GCPPolicy policy: {policy}")
            if resource_type == "unrecognized" or resource_type == "image_lookup":
                continue
            out_dict[resource_type] = policy.to_dict()
        print(f"out_dict: {out_dict}")
=======
            LOGGER.debug(f"GCPPolicy resource type: {resource_type}")
            LOGGER.debug(f"GCPPolicy policy: {policy}")
            if resource_type == "unrecognized" or resource_type == "image_lookup":
                continue
            out_dict[resource_type] = policy.to_dict()
        LOGGER.debug(f"out_dict: {out_dict}")
>>>>>>> 585ee2c5
        return out_dict

    @staticmethod
    def from_dict(policy_dict: Dict) -> "GCPPolicy":
        """
        Converts a dictionary to a policy.
        :param policy_dict: The dictionary representation of the policy.
        :return: The policy representation of the dict.
        """
        vm_dict = {}
        if "virtual_machine" in policy_dict:
            vm_dict = policy_dict["virtual_machine"]
            # print("VM_DICT in GCPPolicy:from_dict", vm_dict)
        vm_policy = GCPVMPolicy.from_dict(vm_dict)

        attached_authorization_dict = {}
        if "attached_authorizations" in policy_dict:
            attached_authorization_dict = policy_dict["attached_authorizations"]
        # print("GCPPolicy attached authorizations dict:", attached_authorization_dict)
        attached_authorization_policy = GCPAttachedAuthorizationPolicy.from_dict(
            attached_authorization_dict
        )

        if PolicyAction.READ.is_allowed_be_performed(
            vm_policy.get_policy_standard_form()["actions"]
        ):
            if "reads" in policy_dict:
                read_dict = policy_dict["reads"]
                # print("READS_DICT in GCPPolicy:from_dict", read_dict)
                read_policy = GCPReadPolicy.from_dict(read_dict)
            else:
                # if reads are allowed, and there is no granular specification, then allow all
                read_policy = GCPReadPolicy.get_default_allow_policy()
        else:
            # if cannot read, then deny all reads
            read_policy = GCPReadPolicy.get_default_deny_policy()

        return GCPPolicy(vm_policy, attached_authorization_policy, read_policy)<|MERGE_RESOLUTION|>--- conflicted
+++ resolved
@@ -51,11 +51,6 @@
         :param policy: The dict of the policy to enforce.
         """
         self._policy = policy
-<<<<<<< HEAD
-        #py_logging.basicConfig(filename='gcp_resource_policy.log', level=py_logging.INFO)
-        #self._pylogger = py_logging.getLogger("GCPResourcePolicy")
-=======
->>>>>>> 585ee2c5
 
     def check_request(self, request: Request) -> bool:
         super_valid = super().check_request(request)
@@ -78,30 +73,18 @@
                     or disk.get("boot", None) != True
                     or disk.get("type", None) != "PERSISTENT"
                 ):
-<<<<<<< HEAD
-                    #print(f"disk denied (plain) {disk}")
-=======
                     LOGGER.debug(f"disk denied (plain) {disk}")
->>>>>>> 585ee2c5
                     return False
 
                 initialize_params = disk.get("initializeParams", None)
                 if initialize_params is not None:
                     disk_size = initialize_params.get("diskSizeGb", None)
                     if disk_size is None or disk_size > 256:
-<<<<<<< HEAD
-                        #print(f"disk denied (disk size) {disk}")
-                        return False
-                    disk_type = initialize_params.get("diskType", None)
-                    if disk_type is None:
-                        #print(f"disk denied (disk type) {disk}")
-=======
                         LOGGER.debug(f"disk denied (disk size) {disk}")
                         return False
                     disk_type = initialize_params.get("diskType", None)
                     if disk_type is None:
                         LOGGER.debug(f"disk denied (disk type) {disk}")
->>>>>>> 585ee2c5
                         return False
 
                     disk_match = re.search(GCPVMPolicy.DISK_TYPE_REGEX, disk_type)
@@ -110,20 +93,12 @@
                         or disk_match.group("zone")
                         not in standardized_vm_policy["regions"]
                     ):
-<<<<<<< HEAD
-                        #print(f"disk denied (disk type) {disk}")
-=======
                         LOGGER.debug(f"disk denied (disk type) {disk}")
->>>>>>> 585ee2c5
                         return False
 
                     source_image = initialize_params.get("sourceImage", None)
                     if source_image is None:
-<<<<<<< HEAD
-                        print(f"disk denied (source_image) {disk}")
-=======
                         LOGGER.debug(f"disk denied (source_image) {disk}")
->>>>>>> 585ee2c5
                         return False
 
                     source_image_match = re.search(
@@ -134,21 +109,17 @@
                         or source_image_match.group("image")
                         not in standardized_vm_policy["allowed_images"]
                     ):
-<<<<<<< HEAD
-                        print("disk denied (source_image)")
-=======
                         LOGGER.debug("disk denied (source_image)")
->>>>>>> 585ee2c5
                         return False
 
         # Check metadata
         if "metadata" in request_contents:
             metadata = request_contents["metadata"]
-            print(f"Metadata found in request contents: {metadata}")
+            LOGGER.debug(f"Metadata found in request contents: {metadata}")
             if "items"  in metadata:
                 for item in metadata["items"]:
                     if item["key"] == "user-data":
-                        print(f"Potential startup script found in metadata: {item['value']}")
+                        LOGGER.debug(f"Potential startup script found in metadata: {item['value']}")
                         startup_script_hash = hashlib.sha256(
                             item["value"].encode()
                         ).hexdigest()
@@ -156,14 +127,14 @@
                             startup_script_hash
                             not in standardized_vm_policy["startup_scripts"]
                         ):
-                            print(f"metadata denied (startup_script hash mismatch) \n >>> Script:{item}\n >>> Got Hash:{startup_script_hash}\n >>> Expected Hash:{standardized_vm_policy['startup_scripts']}")
+                            LOGGER.debug(f"metadata denied (startup_script hash mismatch) \n >>> Script:{item}\n >>> Got Hash:{startup_script_hash}\n >>> Expected Hash:{standardized_vm_policy['startup_scripts']}")
                             return False
                     elif item["key"] == "block-project-ssh-keys":
                         if item["value"] != "true":
-                            print(f"metadata denied (block project ssh keys set to false) {item}")
+                            LOGGER.debug(f"metadata denied (block project ssh keys set to false) {item}")
                             return False
                     else:
-                        print(f"metadata denied (only keys permitted are startup script and block project ssh keys) {item}")
+                        LOGGER.debug(f"metadata denied (only keys permitted are startup script and block project ssh keys) {item}")
                         return False
 
         # check network interfaces
@@ -172,13 +143,9 @@
             for interface in interfaces:
                 access_configs = interface.get("accessConfigs", None)
                 if access_configs is None:
-<<<<<<< HEAD
-                    print(f"network interface denied (access_configs) {interface}")
-=======
                     LOGGER.debug(
                         f"network interface denied (access_configs) {interface}"
                     )
->>>>>>> 585ee2c5
                     return False
 
                 for access_config in access_configs:
@@ -191,22 +158,14 @@
                         or access_config_name != "External NAT"
                         or access_config_type != "ONE_TO_ONE_NAT"
                     ):
-<<<<<<< HEAD
-                        print(f"network interface denied (access_configs) {access_config}")
-=======
                         LOGGER.debug(
                             f"network interface denied (access_configs) {access_config}"
                         )
->>>>>>> 585ee2c5
                         return False
 
                 subnetwork = interface.get("subnetwork")
                 if subnetwork is None:
-<<<<<<< HEAD
-                    print(f"network interface denied (subnetwork) {interface}")
-=======
                     LOGGER.debug(f"network interface denied (subnetwork) {interface}")
->>>>>>> 585ee2c5
                     return False
 
                 subnetwork_match = re.search(GCPVMPolicy.SUBNETWORK_REGEX, subnetwork)
@@ -220,20 +179,12 @@
                     )
                     or subnetwork_match.group("subnetwork") != "skypilot-vpc"
                 ):
-<<<<<<< HEAD
-                    print(f"network interface denied (subnetwork) {interface}")
-=======
                     LOGGER.debug(f"network interface denied (subnetwork) {interface}")
->>>>>>> 585ee2c5
                     return False
 
         if "scheduling" in request_contents:
             if request_contents["scheduling"] != None:
-<<<<<<< HEAD
-                print(f"scheduling denied {request_contents['scheduling']}")
-=======
                 LOGGER.debug(f"scheduling denied {request_contents['scheduling']}")
->>>>>>> 585ee2c5
                 return False
 
         return True
@@ -247,7 +198,7 @@
 
     # TODO CLEANUP looks like this function is never called
     def get_standard_request_form(self, request: Request) -> Dict:
-        print("GETTING STANDARD REQUEST FORM")
+        LOGGER.debug("GETTING STANDARD REQUEST FORM")
         """
         Extracts the important values from the request to check in a standardized form.
         The standard form is:
@@ -311,7 +262,7 @@
                             item["value"].encode()
                         ).hexdigest()
 
-        print(f"Standard request form: {out_dict}")
+        LOGGER.debug(f"Standard request form: {out_dict}")
 
         return out_dict
 
@@ -355,11 +306,7 @@
         try:
             # TODO(kdharmarajan): Generalize this policy actioni
             # TODO what happens if multiple actions are permitted?
-<<<<<<< HEAD
-            #print(f"{policy_dict_cloud_level["actions"]}")
-=======
-            # LOGGER.debug(f"{policy_dict_cloud_level["actions"]}")
->>>>>>> 585ee2c5
+            LOGGER.debug(f"{policy_dict_cloud_level["actions"]}")
             if isinstance(policy_dict_cloud_level["actions"], list):
                 action = PolicyAction[policy_dict_cloud_level["actions"][0]]
             else:
@@ -370,7 +317,6 @@
 
         gcp_cloud_regions = []
         for region_group in policy_dict_cloud_level["regions"]:
-            # print("REGION GROUP", region_group)
             if GCPPolicy.GCP_CLOUD_NAME in region_group:
                 if isinstance(policy_dict_cloud_level["regions"], list):
                     gcp_cloud_regions = region_group[GCPPolicy.GCP_CLOUD_NAME]
@@ -431,11 +377,7 @@
         :param policy: The dict of the policy to enforce.
         """
         self._policy = policy
-<<<<<<< HEAD
-        #py_logging.basicConfig(filename='gcp_resource_policy.log', level=py_logging.INFO)
-        #self._pylogger = py_logging.getLogger("GCPResourcePolicy")
-=======
->>>>>>> 585ee2c5
+        
 
     def check_request(
         self,
@@ -447,19 +389,11 @@
         :param request: The request to enforce the policy on.
         :return: True if the request is allowed, False otherwise.
         """
-<<<<<<< HEAD
-        print("check_request")
-        sys.stdout.flush()
-
-        request_contents = request.get_json(cache=True)
-        print(f">>>request: {request_contents}")
-=======
         LOGGER.debug("check_request")
         sys.stdout.flush()
 
         request_contents = request.get_json(cache=True)
         LOGGER.debug(f">>>request: {request_contents}")
->>>>>>> 585ee2c5
 
         # Handle attached service account capability
         if "serviceAccounts" not in request_contents:
@@ -467,69 +401,37 @@
 
         # Expect a single attached service account
         if len(request_contents["serviceAccounts"]) != 1:
-<<<<<<< HEAD
-            if logger:
-                logger.log_text(
-                    "Only one service account may be attached"
-                )
-            else:
-                print("Only one service account may be attached")
-=======
             LOGGER.debug("Only one service account may be attached")
->>>>>>> 585ee2c5
             return (None, False)
 
         # Expect a capability of the form:
         #   { 'nonce': XX, 'header': XX, 'ciphertext': XX, 'tag': XX }
         service_account_capability = request_contents["serviceAccounts"][0]
-<<<<<<< HEAD
-        print(f">>>service_account_capability: {service_account_capability}")
-=======
         LOGGER.debug(f">>>service_account_capability: {service_account_capability}")
->>>>>>> 585ee2c5
         if (
             service_account_capability["nonce"] is None
             or service_account_capability["header"] is None
             or service_account_capability["ciphertext"] is None
             or service_account_capability["tag"] is None
         ):
-<<<<<<< HEAD
-            if logger:
-                logger.log_text("Invalid capability format")
-            else:
-                print("Invalid capability format")
-=======
             LOGGER.debug("Invalid capability format")
->>>>>>> 585ee2c5
             return (None, False)
 
         service_account_id, success = auth_policy_manager.check_capability(
             service_account_capability
         )
         if not success:
-<<<<<<< HEAD
-            print("Unsuccessful in checking capability")
-=======
-            LOGGER.debug("Unsuccessful in checking capability")
->>>>>>> 585ee2c5
+            LOGGER.debug("Capability check failed")
             return (None, False)
 
         # Double-check that the service account is allowed (e.g., if policy changed since
         # the capability was issued)
-<<<<<<< HEAD
-        print(f"{self._policy[GCPPolicy.GCP_CLOUD_NAME][0]['authorization']}")
-=======
         LOGGER.debug(f"{self._policy[GCPPolicy.GCP_CLOUD_NAME][0]['authorization']}")
->>>>>>> 585ee2c5
         if (
             service_account_id
             not in self._policy[GCPPolicy.GCP_CLOUD_NAME][0]["authorization"]
         ):
-<<<<<<< HEAD
-            print(
-=======
             LOGGER.debug(
->>>>>>> 585ee2c5
                 f"Service account id {service_account_id} not in {self._policy[GCPPolicy.GCP_CLOUD_NAME]}"
             )
             return (None, False)
@@ -543,11 +445,7 @@
         :return: The dictionary representation of the policy.
         """
         out_dict = {}
-<<<<<<< HEAD
-        print(f"{self._policy}")
-=======
         LOGGER.debug(f"{self._policy}")
->>>>>>> 585ee2c5
         if GCPPolicy.GCP_CLOUD_NAME in self._policy:
             out_dict[GCPPolicy.GCP_CLOUD_NAME] = self._policy[GCPPolicy.GCP_CLOUD_NAME]
         return out_dict
@@ -559,12 +457,10 @@
         :param policy_dict: The dictionary representation of the policy.
         :return: The policy representation of the dict.
         """
-        LOGGER.debug("GCPAttachedAuthorization")
-        # else:
-        #    print("GCPAttachedAuthorization")
+        LOGGER.debug("GCPAttachedAuthorization")")
         cloud_specific_policy = {}
         can_cloud_run = False
-        # print("Policy dict:", policy_dict_cloud_level)
+        LOGGER.debug(f"Policy dict: {policy_dict_cloud_level}")
         if isinstance(policy_dict_cloud_level, list):
             for cloud_auth in policy_dict_cloud_level:
                 if GCPPolicy.GCP_CLOUD_NAME in cloud_auth:
@@ -581,11 +477,7 @@
                 cloud_specific_policy[GCPPolicy.GCP_CLOUD_NAME] = service_accounts
                 break
         cloud_specific_policy["can_cloud_run"] = can_cloud_run
-<<<<<<< HEAD
-        #print(f"Cloud-specific attached authorization policy: {cloud_specific_policy}")
-=======
-        # LOGGER.debug(f"Cloud-specific attached authorization policy: {cloud_specific_policy}")
->>>>>>> 585ee2c5
+        LOGGER.debug(f"Cloud-specific attached authorization policy: {cloud_specific_policy}")
         return GCPAttachedAuthorizationPolicy(cloud_specific_policy)
 
 
@@ -692,15 +584,9 @@
         raise NotImplemented("Use `check_read_request` instead.")
 
     def check_read_request(self, request: Request, *aux_info: str) -> bool:
-<<<<<<< HEAD
         # Shouldn't hit this fn if request method is not GET
         if request.method != "GET":
             return False 
-=======
-        # deny any non-GET request
-        if request.method != "GET":
-            return False
->>>>>>> 585ee2c5
 
         # check for blanket ALLOW/DENY policy
         if self._policy_override is not None:
@@ -747,12 +633,8 @@
         elif read_type == "operations":
             return self._policy["operations"]
 
-<<<<<<< HEAD
         # Deny request if unrecognized read type
-        print(f"Request ({request.path}) denied. Unrecognized read type: {read_type}")
-=======
-        # deny request if unrecognized
->>>>>>> 585ee2c5
+        LOGGER.debug(f"Request ({request.path}) denied. Unrecognized read type: {read_type}")
         return False
 
     def _get_request_info(self, request: Request, read_type: str):
@@ -888,19 +770,10 @@
             "read": read_policy,
             "unrecognized": UnrecognizedResourcePolicy(),
         }
-<<<<<<< HEAD
-        #py_logging.basicConfig(filename='gcp_resource_policy.log', level=py_logging.INFO)
-        #self._pylogger = py_logging.getLogger("GCPResourcePolicy")
-        self.valid_authorization: Union[str, None] = None
-        print(
-            "GCPAuthorizationPolicy init:",
-            self._resource_policies["attached_authorizations"]._policy,
-=======
         self.valid_authorization: Union[str, None] = None
         LOGGER.debug(
             "GCPAuthorizationPolicy init: "
             f"{self._resource_policies['attached_authorizations']._policy}",
->>>>>>> 585ee2c5
         )
 
     def set_authorization_manager(self, manager: GCPAuthorizationPolicyManager):
@@ -917,11 +790,7 @@
 
         # Handle GET request
         if request.method == "GET":
-<<<<<<< HEAD
-            print("NOT JSON")
-=======
-            LOGGER.debug("NOT JSON")
->>>>>>> 585ee2c5
+            LOGGER.debug("GET: no JSON")
             if "images" in request.path:
                 resource_types.add(("image_lookup",))
             else:
@@ -939,14 +808,10 @@
                 if not has_match:
                     # if no matches, then add unrecognized
                     resource_types.add(("unrecognized",))
-                    print(f"UNRECOGNIZED RESOURCE (GET): {request.path}")
+                    LOGGER.debug(f"UNRECOGNIZED RESOURCE (GET): {request.path}")
         elif request.method == "POST":
             # Handle POST request
-<<<<<<< HEAD
-            print(f"{request.get_json(cache=True)}")
-=======
             LOGGER.debug(f"{request.get_json(cache=True)}")
->>>>>>> 585ee2c5
             if (
                 re.search(GCPVMPolicy.VM_URL_REGEX["set_labels"], request.path)
                 is not None
@@ -954,38 +819,23 @@
                 resource_types.add(("virtual_machine",))
             else:
                 for key in request.get_json(cache=True).keys():
-<<<<<<< HEAD
-                    print(f"Post Request, not set labels: {key}")
-                    print(f"Comparing to: {GCPPolicy.VM_REQUEST_KEYS}, {GCPPolicy.ATTACHED_AUTHORIZATION_KEYS}")
-                    print(f"Key: {key}, key==serviceAccounts: {key=='serviceAccounts'}")
-=======
-                    LOGGER.debug(f"{key}")
->>>>>>> 585ee2c5
+                    LOGGER.debug(f"Post Request, not set labels: {key}")
+                    LOGGER.debug(f"Comparing to: {GCPPolicy.VM_REQUEST_KEYS}, {GCPPolicy.ATTACHED_AUTHORIZATION_KEYS}")
                     if key in GCPPolicy.VM_REQUEST_KEYS:
-                        print("VM REQUEST")
+                        LOGGER.debug("VM REQUEST")
                         resource_types.add(("virtual_machine",))
                     elif key in GCPPolicy.ATTACHED_AUTHORIZATION_KEYS:
-                        print("ATTACHED AUTHORIZATION")
+                        LOGGER.debug("ATTACHED AUTHORIZATION")
                         resource_types.add(("attached_authorizations",))
                     else:
                         # disallow any unrecognized keys
                         resource_types.add(("unrecognized", key))
-                        print(f"UNRECOGNIZED RESOURCE (POST): {key}")
-
-                # only add unrecognized if nothing yet
-                # if len(resource_types) == 0:
-                #     resource_types.add(("unrecognized",))
-                #     print(">>>>> ALL UNRECOGNIZED RESOURCE TYPES <<<<<")
+                        LOGGER.debug(f"UNRECOGNIZED RESOURCE (POST): {key}")
         else:
             # unrecognized request method
             resource_types.add(("unrecognized,"))
-<<<<<<< HEAD
-            print(f"UNRECOGNIZED REQUEST METHOD: {request.method}")
-        print(f"All resource types: {list(resource_types)}")
-=======
             LOGGER.debug(f"UNRECOGNIZED REQUEST METHOD: {request.method}")
         LOGGER.debug(f"All resource types: {list(resource_types)}")
->>>>>>> 585ee2c5
         return list(resource_types)
 
     def check_resource_type(self, resource_type: Tuple[str], request: Request) -> bool:
@@ -997,11 +847,7 @@
         """
         resource_type_key, *resource_type_aux = resource_type
         assert resource_type_key in self._resource_policies
-<<<<<<< HEAD
-        print(f"GCPPolicy check_resource_type: {resource_type}")
-=======
         LOGGER.debug(f"GCPPolicy check_resource_type: {resource_type}")
->>>>>>> 585ee2c5
 
         if resource_type_key == "attached_authorizations":
             # Authorization policies
@@ -1029,21 +875,12 @@
         """
         out_dict = {}
         for resource_type, policy in self._resource_policies.items():
-<<<<<<< HEAD
-            print(f"GCPPolicy resource type: {resource_type}")
-            print(f"GCPPolicy policy: {policy}")
-            if resource_type == "unrecognized" or resource_type == "image_lookup":
-                continue
-            out_dict[resource_type] = policy.to_dict()
-        print(f"out_dict: {out_dict}")
-=======
             LOGGER.debug(f"GCPPolicy resource type: {resource_type}")
             LOGGER.debug(f"GCPPolicy policy: {policy}")
             if resource_type == "unrecognized" or resource_type == "image_lookup":
                 continue
             out_dict[resource_type] = policy.to_dict()
         LOGGER.debug(f"out_dict: {out_dict}")
->>>>>>> 585ee2c5
         return out_dict
 
     @staticmethod
@@ -1056,13 +893,12 @@
         vm_dict = {}
         if "virtual_machine" in policy_dict:
             vm_dict = policy_dict["virtual_machine"]
-            # print("VM_DICT in GCPPolicy:from_dict", vm_dict)
         vm_policy = GCPVMPolicy.from_dict(vm_dict)
 
         attached_authorization_dict = {}
         if "attached_authorizations" in policy_dict:
             attached_authorization_dict = policy_dict["attached_authorizations"]
-        # print("GCPPolicy attached authorizations dict:", attached_authorization_dict)
+        # LOGGER.debug("GCPPolicy attached authorizations dict:", attached_authorization_dict)
         attached_authorization_policy = GCPAttachedAuthorizationPolicy.from_dict(
             attached_authorization_dict
         )
@@ -1072,7 +908,7 @@
         ):
             if "reads" in policy_dict:
                 read_dict = policy_dict["reads"]
-                # print("READS_DICT in GCPPolicy:from_dict", read_dict)
+                # LOGGER.debug("READS_DICT in GCPPolicy:from_dict", read_dict)
                 read_policy = GCPReadPolicy.from_dict(read_dict)
             else:
                 # if reads are allowed, and there is no granular specification, then allow all
