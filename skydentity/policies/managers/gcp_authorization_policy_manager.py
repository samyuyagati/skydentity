--- conflicted
+++ resolved
@@ -1,7 +1,3 @@
-<<<<<<< HEAD
-=======
-import firebase_admin
->>>>>>> 51849f4b
 import logging as py_logging
 import secrets
 import string
@@ -38,18 +34,12 @@
         self._pylogger = py_logging.getLogger("GCPAuthorizationPolicyManager")
         self._credentials_path = credentials_path
         try:
-<<<<<<< HEAD
             self._app = firebase_admin.initialize_app(
                 credentials.Certificate(credentials_path),
                 name="authorization_policy_manager",
             )
         except ValueError:
             self._app = firebase_admin.get_app("authorization_policy_manager")
-=======
-            self._app = firebase_admin.initialize_app(credentials.Certificate(credentials_path), name='authorization_policy_manager')
-        except ValueError:
-            self._app = firebase_admin.get_app('authorization_policy_manager')
->>>>>>> 51849f4b
         self._db = firestore.client(self._app)
         self._firestore_policy_collection = firestore_policy_collection
         with open(capability_enc_path, "rb") as f:
@@ -61,21 +51,12 @@
         :param public_key_hash: The hash of the public key tied to the policy.
         :return: The policy.
         """
-<<<<<<< HEAD
         LOGGER.debug(f"{self._firestore_policy_collection}")
         LOGGER.debug(f"{public_key_hash}")
         return (
             self._db.collection(self._firestore_policy_collection)
             .document(public_key_hash)
             .get()
-=======
-        self._pylogger.debug(f"{self._firestore_policy_collection}")
-        self._pylogger.debug(f"{public_key_hash}")
-        return self._db \
-            .collection(self._firestore_policy_collection) \
-            .document(public_key_hash) \
-            .get() \
->>>>>>> 51849f4b
             .to_dict()
         )
 
@@ -110,11 +91,7 @@
             candidate_service_account_id = cipher.decrypt_and_verify(ciphertext, tag)
             return (candidate_service_account_id.decode("utf-8"), True)
         except ValueError:
-<<<<<<< HEAD
             LOGGER.debug("Invalid capability: could not decrypt or verify")
-=======
-            self._pylogger.debug("Invalid capability: could not decrypt or verify")
->>>>>>> 51849f4b
             return (None, False)
 
     def create_service_account_with_roles(
