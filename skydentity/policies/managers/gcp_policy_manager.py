--- conflicted
+++ resolved
@@ -23,11 +23,6 @@
         Initializes the GCP policy manager.
         :param credentials_path: The path to the credentials file.
         """
-<<<<<<< HEAD
-        #py_logging.basicConfig(filename='gcp_policy_manager.log', level=py_logging.INFO)
-        #self._pylogger = py_logging.getLogger("GCPPolicyManager")
-=======
->>>>>>> 585ee2c5
         self._cred = credentials.Certificate(credentials_path)
         try:
             self._app = firebase_admin.initialize_app(self._cred, name="policy_manager")
@@ -42,18 +37,10 @@
         :param public_key_hash: The public key of the policy.
         :param policy: The policy to upload.
         """
-<<<<<<< HEAD
-        print(f"Uploading policy:\n {policy.to_dict()}")
-        self._db \
-            .collection(self._firestore_policy_collection) \
-            .document(public_key) \
-            .set(policy.to_dict())
-=======
         LOGGER.debug(f"Uploading policy:\n {policy.to_dict()}")
         self._db.collection(self._firestore_policy_collection).document(
             public_key_hash
         ).set(policy.to_dict())
->>>>>>> 585ee2c5
 
     def get_policy(self, public_key_hash: str) -> GCPPolicy:
         """
@@ -70,11 +57,7 @@
             )
             return policy
         except Exception as e:
-<<<<<<< HEAD
-            print(f"Failed to get policy from GCP, possibly due to invalid public key: {e}")
-=======
             LOGGER.warning(
                 f"Failed to get policy from GCP, possibly due to invalid public key: {e}"
             )
->>>>>>> 585ee2c5
             return None