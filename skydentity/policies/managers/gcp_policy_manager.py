import logging as py_logging

import firebase_admin
<<<<<<< HEAD
from firebase_admin import credentials, firestore
=======
import logging as py_logging
from firebase_admin import credentials
from firebase_admin import firestore
>>>>>>> 51849f4b

from skydentity.policies.checker.gcp_resource_policy import GCPPolicy
from skydentity.policies.managers.policy_manager import PolicyManager
from skydentity.utils.log_util import build_file_handler

LOGGER = py_logging.getLogger("policies.managers.gcp_policy_manager")
LOGGER.addHandler(build_file_handler("gcp_policy_manager.log"))


class GCPPolicyManager(PolicyManager):
    """
    A policy manager for GCP.
    """

    def __init__(
        self, credentials_path: str, firestore_policy_collection: str = "policies"
    ):
        """
        Initializes the GCP policy manager.
        :param credentials_path: The path to the credentials file.
        """
        py_logging.basicConfig(filename='gcp_policy_manager.log', level=py_logging.INFO)
        self._pylogger = py_logging.getLogger("GCPPolicyManager")
        self._cred = credentials.Certificate(credentials_path)
        try:
<<<<<<< HEAD
            self._app = firebase_admin.initialize_app(self._cred, name="policy_manager")
        except ValueError:
            self._app = firebase_admin.get_app("policy_manager")
=======
            self._app = firebase_admin.initialize_app(self._cred, name='policy_manager')
        except ValueError:
            self._app = firebase_admin.get_app('policy_manager')
>>>>>>> 51849f4b
        self._db = firestore.client(self._app)
        self._firestore_policy_collection = firestore_policy_collection

    def upload_policy(self, public_key_hash: str, policy: GCPPolicy):
        """
        Uploads a policy to GCP.
        :param public_key_hash: The public key of the policy.
        :param policy: The policy to upload.
        """
<<<<<<< HEAD
        LOGGER.debug(f"Uploading policy:\n {policy.to_dict()}")
        self._db.collection(self._firestore_policy_collection).document(
            public_key_hash
        ).set(policy.to_dict())
=======
        self._pylogger.debug(f"Uploading policy:\n {policy.to_dict()}")
        self._db \
            .collection(self._firestore_policy_collection) \
            .document(public_key_hash) \
            .set(policy.to_dict())
>>>>>>> 51849f4b

    def get_policy(self, public_key_hash: str) -> GCPPolicy:
        """
        Gets a policy from the cloud vendor.
        :param public_key: The public key of the policy.
        :return: The policy.
        """
        try:
            policy = GCPPolicy.from_dict(
                self._db.collection(self._firestore_policy_collection)
                .document(public_key_hash)
                .get()
                .to_dict()
            )
            return policy
        except Exception as e:
<<<<<<< HEAD
            LOGGER.warning(
                f"Failed to get policy from GCP, possibly due to invalid public key: {e}"
            )
=======
            self._pylogger.debug(f"Failed to get policy from GCP, possibly due to invalid public key: {e}")
>>>>>>> 51849f4b
            return None<|MERGE_RESOLUTION|>--- conflicted
+++ resolved
@@ -1,13 +1,7 @@
 import logging as py_logging
 
 import firebase_admin
-<<<<<<< HEAD
 from firebase_admin import credentials, firestore
-=======
-import logging as py_logging
-from firebase_admin import credentials
-from firebase_admin import firestore
->>>>>>> 51849f4b
 
 from skydentity.policies.checker.gcp_resource_policy import GCPPolicy
 from skydentity.policies.managers.policy_manager import PolicyManager
@@ -33,15 +27,9 @@
         self._pylogger = py_logging.getLogger("GCPPolicyManager")
         self._cred = credentials.Certificate(credentials_path)
         try:
-<<<<<<< HEAD
-            self._app = firebase_admin.initialize_app(self._cred, name="policy_manager")
-        except ValueError:
-            self._app = firebase_admin.get_app("policy_manager")
-=======
             self._app = firebase_admin.initialize_app(self._cred, name='policy_manager')
         except ValueError:
             self._app = firebase_admin.get_app('policy_manager')
->>>>>>> 51849f4b
         self._db = firestore.client(self._app)
         self._firestore_policy_collection = firestore_policy_collection
 
@@ -51,18 +39,11 @@
         :param public_key_hash: The public key of the policy.
         :param policy: The policy to upload.
         """
-<<<<<<< HEAD
-        LOGGER.debug(f"Uploading policy:\n {policy.to_dict()}")
-        self._db.collection(self._firestore_policy_collection).document(
-            public_key_hash
-        ).set(policy.to_dict())
-=======
         self._pylogger.debug(f"Uploading policy:\n {policy.to_dict()}")
         self._db \
             .collection(self._firestore_policy_collection) \
             .document(public_key_hash) \
             .set(policy.to_dict())
->>>>>>> 51849f4b
 
     def get_policy(self, public_key_hash: str) -> GCPPolicy:
         """
@@ -79,11 +60,7 @@
             )
             return policy
         except Exception as e:
-<<<<<<< HEAD
             LOGGER.warning(
                 f"Failed to get policy from GCP, possibly due to invalid public key: {e}"
             )
-=======
-            self._pylogger.debug(f"Failed to get policy from GCP, possibly due to invalid public key: {e}")
->>>>>>> 51849f4b
             return None