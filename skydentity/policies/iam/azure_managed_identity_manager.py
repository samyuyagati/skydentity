import uuid

#import httplib2
#httplib2.debuglevel = 4
from azure.identity import DefaultAzureCredential
from azure.mgmt.msi import ManagedServiceIdentityClient
from azure.mgmt.msi.models import Identity
from azure.mgmt.authorization.models import RoleDefinition, RoleAssignmentCreateParameters
from azure.mgmt.authorization import AuthorizationManagementClient
from skydentity.policies.checker.azure_authorization_policy import AzureAuthorizationPolicy, AzureAuthorization, RestrictedRole

class MockRoleDefinition:

    def __init__(self, id) -> None:
        self.id = id

class AzureManagedIdentityManager:

    def __init__(self, subscription_id) -> None:
        """
        :param subscription_id: Azure subscription id
        """
        self._managed_identities = {}
        self._role_assignments = {}
        self._credentials = DefaultAzureCredential()
        self._managed_identity_client = ManagedServiceIdentityClient(self._credentials, subscription_id)
        self._authorization_client = AuthorizationManagementClient(self._credentials, subscription_id)
        self._subscription_id = subscription_id

    def create_managed_identity(self, authorization: AzureAuthorizationPolicy, managed_identity_name: str) -> str:
        """
        Attempts to get or create a managed identity given its name and returns the fully qualified id.
        """
        auth: AzureAuthorization = authorization._policy

        # Create service account if it doesn't exist
        local_managed_identity_key = (managed_identity_name, auth.resource_group)
        if local_managed_identity_key not in self._managed_identities:
            
            # Check if service account exists
            try:
                self._managed_identities[local_managed_identity_key] = self._managed_identity_client.user_assigned_identities.get(
                    resource_group_name=auth.resource_group,
                    resource_name=managed_identity_name
                )
            except:
                self._managed_identities[local_managed_identity_key] = (
                    self._managed_identity_client.user_assigned_identities.create_or_update(
                        resource_group_name=auth.resource_group,
                        resource_name=managed_identity_name,
                        parameters=Identity(location=auth.region)
                    )
                )
        return self._managed_identities[local_managed_identity_key].id
    
    def duplicate_managed_identity_in_different_resource_group(self, source_resource_group: str, managed_identity_name: str, new_resource_group: str) -> str:
        """
        Duplicates a managed identity in a different resource group.
        """
        # Check if source managed identity exists
        local_managed_identity_key = (managed_identity_name, source_resource_group)
        source_managed_identity = None
        if local_managed_identity_key in self._managed_identities:
            source_managed_identity = self._managed_identities[local_managed_identity_key]
        else:
            try:                
                source_managed_identity = self._managed_identity_client.user_assigned_identities.get(
                    source_resource_group,
                    managed_identity_name
                )
            except:
                raise ValueError(f"Managed identity {managed_identity_name} does not exist in resource group {source_resource_group}")

        managed_identity_role_assignments = None
        if local_managed_identity_key in self._role_assignments:
            managed_identity_role_assignments = self._role_assignments[local_managed_identity_key]
        else:
            managed_identity_role_assignments = []
            page_of_assignments = self._authorization_client.role_assignments.list_for_resource_group(
                source_resource_group,
                filter=f"principalId eq '{source_managed_identity.principal_id}'"
            )
            for role_assignment in page_of_assignments:
                managed_identity_role_assignments.append(role_assignment)
            self._role_assignments[local_managed_identity_key] = managed_identity_role_assignments

        # Create managed identity in new resource group with a request
        new_managed_identity = self._managed_identity_client.user_assigned_identities.create_or_update(
            resource_group_name=new_resource_group,
            resource_name=managed_identity_name,
            parameters=Identity(location=source_managed_identity.location)
        )

        # Assign roles to new managed identity
        for role_assignment in managed_identity_role_assignments:
            self._authorization_client.role_assignments.create(
                scope=role_assignment.scope.replace(source_resource_group, new_resource_group),
                role_assignment_name=str(uuid.uuid4()),
                parameters=RoleAssignmentCreateParameters(
                    role_definition_id=role_assignment.role_definition_id,
                    principal_id=new_managed_identity.principal_id,
                    principal_type="ServicePrincipal",
                    condition=role_assignment.condition,
                    condition_version=role_assignment.condition_version
                )
            )

    def add_roles_to_managed_identity(self, authorization: AzureAuthorizationPolicy, managed_identity_name):
        auth: AzureAuthorization = authorization._policy
        
        managed_identity = None
        local_managed_identity_key = (managed_identity_name, auth.resource_group)
        if local_managed_identity_key in self._managed_identities:
            managed_identity = self._managed_identities[local_managed_identity_key]
        else:
            try:
                managed_identity = self._managed_identity_client.user_assigned_identities.get(
                    resource_group_name=auth.resource_group,
                    identity_name=managed_identity_name
                )
                self._managed_identities[local_managed_identity_key] = managed_identity
            except:
                raise ValueError(f"Managed identity {managed_identity_name} does not exist in resource group {auth.resource_group}")

        # Get current policy to modify and add roles
        print("Resource Group:", auth.resource_group)

        # Strategy for creating Managed Identity with roles and granular conditions is to first create the roles, then assign roles to managed identity with conditions

        azure_role_objects = []
        # TODO(kdharmarajan): Later prioritization but can optimize this to group by condition and then create roles in bulk with fewer requests
        for i, new_binding in enumerate(auth.roles):
            # Skip role creation if it is an existing role in Azure
            if "roleDefinitions" in new_binding.role:
                role_id = f"/subscriptions/{self._subscription_id}/resourceGroups/{auth.resource_group}/providers/{new_binding.role}"
                azure_role_objects.append(MockRoleDefinition(role_id))
                continue

            permissions = [
                {
                    "actions": [],
                    "notActions": [],
                    "dataActions": [],
                    "notDataActions": [],
                    "conditions": []
                }
            ]

            # Azure has a distinction between actions and data actions, where the later is for reading/writing blobs,
            # so we need to handle that here.
            if "blobs" in new_binding.role:
                permissions[0]["dataActions"].append(new_binding.role)
            else:
                permissions[0]["actions"].append(new_binding.role)

            managed_identity_id_suffix = managed_identity.id.split("/")[-1]

            role_definition = RoleDefinition(
                assignable_scopes=[f"/subscriptions/{self._subscription_id}/resourceGroups/{auth.resource_group}"],
                role_name=f"{managed_identity_id_suffix}_Custom_Role_{i}",
                description="Skydentity created custom role",
                permissions=permissions
            )

            role_definition = self._authorization_client.role_definitions.create_or_update(
                scope=f"/subscriptions/{self._subscription_id}/resourceGroups/{auth.resource_group}",
                role_definition_id=str(uuid.uuid4()),
                role_definition=role_definition
            )

            azure_role_objects.append(role_definition)

        print("Created role definitions")
        self._role_assignments[local_managed_identity_key] = []
        for i, new_binding in enumerate(auth.roles):
            azure_role = azure_role_objects[i]

<<<<<<< HEAD
            possible_condition = self.get_object_condition(new_binding)
=======
            binding_resource_group = auth.resource_group
            if new_binding.scope == "resource_group":
                binding_resource_group = new_binding.object

            possible_condition = self.get_object_condition(new_binding)
            print("Condition to assign is", possible_condition)
>>>>>>> 51849f4b
            # Assign role to service account
            role_assignment = self._authorization_client.role_assignments.create(
                scope=f"/subscriptions/{self._subscription_id}/resourceGroups/{binding_resource_group}",
                role_assignment_name=str(uuid.uuid4()),
                parameters=RoleAssignmentCreateParameters(
                    role_definition_id=azure_role.id,
                    principal_id=managed_identity.principal_id,
                    principal_type="ServicePrincipal",
                    condition=possible_condition,
                    condition_version="2.0" if possible_condition else None
                ))
            self._role_assignments[local_managed_identity_key].append(role_assignment)
            print("Good role assignment")
        print("Assigned roles")


    def get_object_condition(self, binding):
        """
        Since Azure requires conditions for reading from a container, we need to create a condition for that,
        and this provides that template.
        """
        if binding.scope == "resource_group":
            return None
        elif binding.scope == "container":
            return f"@Resource[Microsoft.Storage/storageAccounts/blobServices/containers:name] StringEquals '{binding.object}'"
        else:
            raise ValueError(f"Unsupported object {binding.object}")<|MERGE_RESOLUTION|>--- conflicted
+++ resolved
@@ -175,16 +175,12 @@
         for i, new_binding in enumerate(auth.roles):
             azure_role = azure_role_objects[i]
 
-<<<<<<< HEAD
-            possible_condition = self.get_object_condition(new_binding)
-=======
             binding_resource_group = auth.resource_group
             if new_binding.scope == "resource_group":
                 binding_resource_group = new_binding.object
 
             possible_condition = self.get_object_condition(new_binding)
             print("Condition to assign is", possible_condition)
->>>>>>> 51849f4b
             # Assign role to service account
             role_assignment = self._authorization_client.role_assignments.create(
                 scope=f"/subscriptions/{self._subscription_id}/resourceGroups/{binding_resource_group}",
