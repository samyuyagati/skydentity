virtual_machine:
  cloud_provider:
    - gcp
    - azure

  actions:
    - ALL

  regions:
    - gcp:
        - us-central1
        - us-east1
    - azure:
        - eastus
        - westus

  # Can specify max hardware spec or a list of allowed machines
  instance_type:
    - gcp:
        - n1-standard-1
        - n1-standard-2
    - azure:
        - max_spec:
            - max_cpu: 8
            - max_memory: 16
            - max_disk_size: 100
            - gpu: false

  allowed_images:
    - gcp:
        - ubuntu-1604-xenial-v20181029
        - ubuntu-1804-bionic-v20181029
    - azure:
        - Canonical:0001-com-ubuntu-server \
          - jammy-22-04-lts-gen2:latest
<<<<<<< HEAD
=======

# vpcs as a diff fresource type
>>>>>>> 1c93a817

# vpcs as a diff fresource type
      
      
# TODO  allowed_setup:

attached_authorizations:
  - gcp:
      authorization:
        - service_account_x created from a previous step
  - azure:
      authorization:
        - managed identity created from a previous step

# auxiliary read requests made during setup
# TODO: if reads is included then check the reads; otherwise disallow all reads
reads:
  gcp:
    # /compute/v1/projects/<project>/...
    project: project-name

    # /compute/v1/projects/<project>/regions/<region>/...
    regions:
      - allowed-region
    # /compute/v1/projects/<project>/zones/<zone>/...
    zones:
      - allowed-zone

    # /compute/v1/projects/<project>/aggregated/reservations
    reservations: true
    # /compute/v1/projects/<project>/global/firewalls
    # /compute/v1/projects/<project>/global/networks/<network>/getEffectiveFirewalls
    firewalls: true
    # /compute/v1/projects/<project>/regions/<region>/subnetworks
    subnetworks: true

    # filter for GET
    # /compute/v1/projects/<project>/global/operations/<operation>
    # /compute/v1/projects/<project>/zones/<region>/operations/<operation>
<<<<<<< HEAD
    operations: true
=======
    operations: true
>>>>>>> 1c93a817
<|MERGE_RESOLUTION|>--- conflicted
+++ resolved
@@ -1,84 +1,59 @@
 virtual_machine:
   cloud_provider:
     - gcp
-    - azure
 
   actions:
     - ALL
 
   regions:
     - gcp:
-        - us-central1
-        - us-east1
-    - azure:
-        - eastus
-        - westus
+        - us-west1
 
   # Can specify max hardware spec or a list of allowed machines
   instance_type:
     - gcp:
         - n1-standard-1
         - n1-standard-2
-    - azure:
-        - max_spec:
-            - max_cpu: 8
-            - max_memory: 16
-            - max_disk_size: 100
-            - gpu: false
 
   allowed_images:
     - gcp:
+        - debian-10-buster-v20240110
         - ubuntu-1604-xenial-v20181029
         - ubuntu-1804-bionic-v20181029
-    - azure:
-        - Canonical:0001-com-ubuntu-server \
-          - jammy-22-04-lts-gen2:latest
-<<<<<<< HEAD
-=======
-
-# vpcs as a diff fresource type
->>>>>>> 1c93a817
 
 # vpcs as a diff fresource type
       
       
 # TODO  allowed_setup:
 
-attached_authorizations:
-  - gcp:
-      authorization:
-        - service_account_x created from a previous step
-  - azure:
-      authorization:
-        - managed identity created from a previous step
+  attached_authorizations:
+    - gcp:
+        authorization:
+          - placeholder
+    
+  # auxiliary read requests made during setup
+  # TODO: if reads is included then check the reads; otherwise disallow all reads
+  reads:
+    gcp:
+      # /compute/v1/projects/<project>/...
+      project: sky-identity
 
-# auxiliary read requests made during setup
-# TODO: if reads is included then check the reads; otherwise disallow all reads
-reads:
-  gcp:
-    # /compute/v1/projects/<project>/...
-    project: project-name
+      # /compute/v1/projects/<project>/regions/<region>/...
+      regions:
+        - us-west1
+      # /compute/v1/projects/<project>/zones/<zone>/...
+      zones:
+        - us-west1-b
 
-    # /compute/v1/projects/<project>/regions/<region>/...
-    regions:
-      - allowed-region
-    # /compute/v1/projects/<project>/zones/<zone>/...
-    zones:
-      - allowed-zone
+      # /compute/v1/projects/<project>/aggregated/reservations
+      reservations: true
+      # /compute/v1/projects/<project>/global/firewalls
+      # /compute/v1/projects/<project>/global/networks/<network>/getEffectiveFirewalls
+      firewalls: true
+      # /compute/v1/projects/<project>/regions/<region>/subnetworks
+      subnetworks: true
 
-    # /compute/v1/projects/<project>/aggregated/reservations
-    reservations: true
-    # /compute/v1/projects/<project>/global/firewalls
-    # /compute/v1/projects/<project>/global/networks/<network>/getEffectiveFirewalls
-    firewalls: true
-    # /compute/v1/projects/<project>/regions/<region>/subnetworks
-    subnetworks: true
-
-    # filter for GET
-    # /compute/v1/projects/<project>/global/operations/<operation>
-    # /compute/v1/projects/<project>/zones/<region>/operations/<operation>
-<<<<<<< HEAD
-    operations: true
-=======
-    operations: true
->>>>>>> 1c93a817
+      # filter for GET
+      # /compute/v1/projects/<project>/global/operations/<operation>
+      # /compute/v1/projects/<project>/zones/<region>/operations/<operation>
+      operations: true