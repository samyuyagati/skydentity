--- conflicted
+++ resolved
@@ -12,14 +12,7 @@
   allowed_images:
     - gcp:
         - debian-10-buster-v20240110
-<<<<<<< HEAD
-attached_authorizations:
-  - gcp:
-      - authorization:
-          - G698ef48e956b5251@sky-identity.iam.gserviceaccount.com
-=======
   attached_authorizations:
     - gcp:
         - authorization:
-            - placeholder
->>>>>>> 1d37612e
+            - placeholder