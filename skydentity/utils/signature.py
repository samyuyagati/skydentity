"""
Utility functions for handling and verifying signatures in a request.
"""

import base64
import datetime
import logging as py_logging
import time
from typing import Optional

from Crypto.Hash import SHA256
from Crypto.PublicKey import RSA
from Crypto.Signature import pkcs1_15

from .log_util import build_time_logging_string

LOGGER = py_logging.getLogger(__name__)


def sign_request(request, private_key_path: str):
    """
    Sign a request using the given private key file.
    Used in the redirector proxy.

    Returns the modified request headers, with added headers for the signature.
    """
    new_headers = {k: v for k, v in request.headers}

    with open(private_key_path, "rb") as key_file:
        contents = key_file.read()
        private_key = RSA.import_key(contents)

    # assume set, predetermined/agreed upon tolerance on client proxy/receiving end
    # use utc for consistency if server runs in cloud in different region
    timestamp = datetime.datetime.now(datetime.timezone.utc).timestamp()
    public_key_string = private_key.public_key().export_key()

    # message = f"{str(request.method)}-{timestamp}-{public_key_string}"
    message = f"{str(request.method)}-{timestamp}-{public_key_string}"
    message_bytes = message.encode("utf-8")

    h = SHA256.new(message_bytes)
    # TODO should we be using PSS?
    signature = pkcs1_15.new(private_key).sign(h)

    # base64 encode the signature and public key
    encoded_signature = base64.b64encode(signature)
    encoded_public_key_string = base64.b64encode(public_key_string)

    new_headers["X-Signature"] = encoded_signature
    new_headers["X-Timestamp"] = str(timestamp)
    new_headers["X-PublicKey"] = encoded_public_key_string

    if "Host" in new_headers:
        del new_headers["Host"]

    return new_headers


def verify_request_signature(
    request, request_name: Optional[str] = None, caller_name: Optional[str] = None
) -> bool:
    caller = (
        caller_name + "<< verify_request_signature"
        if caller_name
        else "verify_request_signature"
    )

    start = time.perf_counter()
    encoded_signature = request.headers["X-Signature"]
    timestamp = request.headers["X-Timestamp"]
    encoded_public_key_string = request.headers["X-PublicKey"]

    try:
        timestamp = float(timestamp)
        timestamp_datetime = datetime.datetime.fromtimestamp(
            timestamp, tz=datetime.timezone.utc
        )
    except ValueError:
        # invalid timestamp
<<<<<<< HEAD
        LOGGER.warning(
=======
        LOGGER.info(
>>>>>>> 53a8ff4b
            build_time_logging_string(
                request_name,
                caller,
                "total (Invalid timestamp)",
                start,
                time.perf_counter(),
            )
        )
        return False

    # decode signature and public key using base64
    signature = base64.b64decode(encoded_signature, validate=True)
    public_key_bytes = base64.b64decode(encoded_public_key_string, validate=True)

    now = datetime.datetime.now(datetime.timezone.utc)
    if now - datetime.timedelta(seconds=60) > timestamp_datetime:
        # if timestamp when request was sent is > 60 seconds old, deny the request
<<<<<<< HEAD
        LOGGER.warning(
=======
        LOGGER.info(
>>>>>>> 53a8ff4b
            build_time_logging_string(
                request_name,
                caller,
                "total (Timestamp of request > 60s old)",
                start,
                time.perf_counter(),
            )
        )
        return False

    # reformed_message = f"{str(request.method)}-{timestamp}-{public_key_bytes}"
    reformed_message = f"{str(request.method)}-{timestamp}-{public_key_bytes}"
    reformed_message_bytes = reformed_message.encode("utf-8")

    public_key = RSA.import_key(public_key_bytes)
    h = SHA256.new(reformed_message_bytes)
    try:
        pkcs1_15.new(public_key).verify(h, signature)
    except (ValueError, TypeError):
<<<<<<< HEAD
        LOGGER.warning(
=======
        LOGGER.info(
>>>>>>> 53a8ff4b
            build_time_logging_string(
                request_name,
                caller,
                "total (Invalid signature, unable to verify)",
                start,
                time.perf_counter(),
            )
        )
        return False

    return True


def strip_signature_headers(headers: dict) -> dict:
    signature_headers = set(["X-Signature", "X-Timestamp", "X-PublicKey"])
    new_headers = {k: v for k, v in headers.items() if k not in signature_headers}
    return new_headers<|MERGE_RESOLUTION|>--- conflicted
+++ resolved
@@ -78,11 +78,7 @@
         )
     except ValueError:
         # invalid timestamp
-<<<<<<< HEAD
-        LOGGER.warning(
-=======
         LOGGER.info(
->>>>>>> 53a8ff4b
             build_time_logging_string(
                 request_name,
                 caller,
@@ -100,11 +96,7 @@
     now = datetime.datetime.now(datetime.timezone.utc)
     if now - datetime.timedelta(seconds=60) > timestamp_datetime:
         # if timestamp when request was sent is > 60 seconds old, deny the request
-<<<<<<< HEAD
-        LOGGER.warning(
-=======
         LOGGER.info(
->>>>>>> 53a8ff4b
             build_time_logging_string(
                 request_name,
                 caller,
@@ -124,11 +116,7 @@
     try:
         pkcs1_15.new(public_key).verify(h, signature)
     except (ValueError, TypeError):
-<<<<<<< HEAD
-        LOGGER.warning(
-=======
         LOGGER.info(
->>>>>>> 53a8ff4b
             build_time_logging_string(
                 request_name,
                 caller,
