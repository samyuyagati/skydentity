--- conflicted
+++ resolved
@@ -2,13 +2,6 @@
 
 from Crypto.Hash import SHA256
 from Crypto.PublicKey import RSA
-
-<<<<<<< HEAD
-#py_logging.basicConfig(filename='authorizer.log', level=py_logging.INFO)
-#logger = py_logging.getLogger("HashUtil")
-=======
-LOGGER = py_logging.getLogger()
->>>>>>> 585ee2c5
 
 def hash_public_key(public_key) -> str:
     """
@@ -27,11 +20,7 @@
     with open(public_key_file, "rb") as f:
         data = f.read()
         public_key = RSA.import_key(data)
-<<<<<<< HEAD
-        print(f"Public key from file: {public_key.export_key()}")
-=======
         LOGGER.debug(f"Public key from file: {public_key.export_key()}")
->>>>>>> 585ee2c5
         public_key_bytes = public_key.export_key()
         return hash_public_key(public_key_bytes)
         #return SHA256.new(data=public_key_bytes).hexdigest()