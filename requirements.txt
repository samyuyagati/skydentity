--- conflicted
+++ resolved
@@ -7,10 +7,7 @@
 gunicorn
 pyyaml
 pycryptodome
-<<<<<<< HEAD
-=======
 backoff
->>>>>>> 53a8ff4b
 # Azure
 azure-mgmt-resource 
 azure-mgmt-compute
